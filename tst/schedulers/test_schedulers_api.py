--- conflicted
+++ resolved
@@ -101,7 +101,6 @@
         do_minimize=False,
         random_seed=random_seed,
     ),
-<<<<<<< HEAD
     MedianStoppingRule(
         scheduler=SingleObjectiveScheduler(
             config_space,
@@ -112,22 +111,18 @@
         resource_attr=resource_attr,
         metric=metric1,
         random_seed=random_seed,
-=======
+    ),
     AsynchronousSuccessiveHalving(
         config_space=config_space,
         metric=metric1,
         random_seed=random_seed,
         searcher="random_search",
         time_attr=resource_attr,
->>>>>>> 1117b5fa
     ),
     AsynchronousSuccessiveHalving(
         config_space=config_space,
         metric=metric1,
         random_seed=random_seed,
-<<<<<<< HEAD
-        searcher="random_search",
-=======
         searcher="bore",
         time_attr=resource_attr,
     ),
@@ -143,7 +138,6 @@
         metric=metric1,
         random_seed=random_seed,
         searcher="cqr",
->>>>>>> 1117b5fa
         time_attr=resource_attr,
     ),
 ]
