--- conflicted
+++ resolved
@@ -50,17 +50,10 @@
           role-session-name: integtestsession
           aws-region: ${{ env.AWS_DEFAULT_REGION }}
       - uses: actions/checkout@v4
-<<<<<<< HEAD
-      - name: Set up Python 3.9
-        uses: actions/setup-python@v5
-        with:
-          python-version: 3.9
-=======
       - name: Set up Python 3.10
         uses: actions/setup-python@v5
         with:
           python-version: "3.10"
->>>>>>> 41a79659
           cache: 'pip'
       - name: Pip install basics
         run: |
