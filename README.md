--- conflicted
+++ resolved
@@ -14,8 +14,6 @@
 Syne Tune is a library for large-scale hyperparameter optimization (HPO) with the following key features:
 
 - State-of-the-art HPO methods for multi-fidelity optimization, multi-objective optimization, transfer learning, and population-based training.
-
-- Simple, modular design that lets you easily implement your own HPO searcher or scheduler.
 
 - Tooling that lets you run [large-scale experimentation](https://github.com/syne-tune/syne-tune/blob/main/benchmarking/README.md) either locally or on SLURM clusters.
 
@@ -101,7 +99,7 @@
 from syne_tune import Tuner, StoppingCriterion
 from syne_tune.backend import LocalBackend
 from syne_tune.config_space import randint
-from syne_tune.optimizer.legacy_baselines import ASHA
+from syne_tune.optimizer.baselines import ASHA
 
 # hyperparameter search space to consider
 config_space = {
@@ -111,18 +109,6 @@
 }
 
 tuner = Tuner(
-<<<<<<< HEAD
-  trial_backend=LocalBackend(entry_point='train_height_simple.py'),
-  scheduler=ASHA(
-    config_space,
-    metric='mean_loss',
-    resource_attr='epoch',
-    max_resource_attr="epochs",
-    search_options={'debug_log': False},
-  ),
-  stop_criterion=StoppingCriterion(max_wallclock_time=30),
-  n_workers=4,  # how many trials are evaluated in parallel
-=======
     trial_backend=LocalBackend(entry_point='train_height_simple.py'),
     scheduler=ASHA(
         config_space,
@@ -131,7 +117,6 @@
     ),
     stop_criterion=StoppingCriterion(max_wallclock_time=30), # total runtime in seconds
     n_workers=4,  # how many trials are evaluated in parallel
->>>>>>> de31bb64
 )
 tuner.run()
 ```
