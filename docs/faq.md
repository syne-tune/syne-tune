--- conflicted
+++ resolved
@@ -308,8 +308,7 @@
 
 While the training script defines the function to be optimized, some care needs to be taken to define the search space for the hyperparameter optimization problem. This being a global optimization problem without gradients easily available, it is most important to reduce the number of parameters. Some advice is given [here](https://github.com/awslabs/syne-tune/blob/main/docs/search_space.md).
 
-<<<<<<< HEAD
-A powerful approach is to run experiments in parallel. Namely, split your hyperparameters into groups A, B, such that HPO over B is tractable. Draw a set of N configurations from A at random, then start N HPO experiments in parallel, where in each of them the search space is over B only, while the parameters in A are fixed. Syne Tune supports massively parallel experimentation (see https://github.com/awslabs/syne-tune/blob/main/docs/command_line.md#launching-many-experiments).
+A powerful approach is to run experiments in parallel. Namely, split your hyperparameters into groups A, B, such that HPO over B is tractable. Draw a set of N configurations from A at random, then start N HPO experiments in parallel, where in each of them the search space is over B only, while the parameters in A are fixed. Syne Tune supports [massively parallel experimentation](https://github.com/awslabs/syne-tune/blob/main/docs/command_line.md#launching-many-experiments).
 
 ### <a name="tensorboard"></a> How can I visualize the progress of my tuning experiment with Tensorboard?
 
@@ -331,9 +330,4 @@
 tensorboard --logdir ~/syne-tune/{tuner-name}/tensorboard_output
 ```
 
-If we you want to plot the cumulative optimum of the metric you want to optimize, you can pass the `target_metric` argument to TensorboardCallback. This will also report the best found hyperparameter configuration over time.
-
-
-=======
-A powerful approach is to run experiments in parallel. Namely, split your hyperparameters into groups A, B, such that HPO over B is tractable. Draw a set of N configurations from A at random, then start N HPO experiments in parallel, where in each of them the search space is over B only, while the parameters in A are fixed. Syne Tune supports [massively parallel experimentation](https://github.com/awslabs/syne-tune/blob/main/docs/command_line.md#launching-many-experiments).
->>>>>>> c52258b3
+If we you want to plot the cumulative optimum of the metric you want to optimize, you can pass the `target_metric` argument to TensorboardCallback. This will also report the best found hyperparameter configuration over time.