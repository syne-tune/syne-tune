# Copyright 2021 Amazon.com, Inc. or its affiliates. All Rights Reserved.
#
# Licensed under the Apache License, Version 2.0 (the "License").
# You may not use this file except in compliance with the License.
# A copy of the License is located at
#
#     http://www.apache.org/licenses/LICENSE-2.0
#
# or in the "license" file accompanying this file. This file is distributed
# on an "AS IS" BASIS, WITHOUT WARRANTIES OR CONDITIONS OF ANY KIND, either
# express or implied. See the License for the specific language governing
# permissions and limitations under the License.
import itertools
import logging
from pathlib import Path
from typing import Optional, Callable, Dict, Any

import numpy as np
from tqdm import tqdm
import logging

from syne_tune.backend import LocalBackend
from syne_tune.backend.sagemaker_backend.sagemaker_utils import (
    set_backend_path_not_synced_to_s3,
)
from syne_tune.stopping_criterion import StoppingCriterion
from syne_tune.tuner import Tuner
from syne_tune.util import sanitize_sagemaker_name
from benchmarking.commons.baselines import MethodArguments, MethodDefinitions
from benchmarking.commons.benchmark_definitions.common import RealBenchmarkDefinition
from benchmarking.commons.hpo_main_common import (
    set_logging_level,
    get_metadata,
    ExtraArgsType,
    MapMethodArgsType,
    PostProcessingType,
    ConfigDict,
    DictStrKey,
    extra_metadata,
    str2bool,
    config_from_argparse,
)
from benchmarking.commons.utils import get_master_random_seed, effective_random_seed
from syne_tune.backend import LocalBackend
from syne_tune.stopping_criterion import StoppingCriterion
from syne_tune.tuner import Tuner

logger = logging.getLogger(__name__)


RealBenchmarkDefinitions = Callable[..., Dict[str, RealBenchmarkDefinition]]
LOCAL_BACKEND_EXTRA_PARAMETERS = [
    dict(
        name="benchmark",
        type=str,
        default="resnet_cifar10",
        help="Benchmark to run",
    ),
    dict(
        name="verbose",
        type=str2bool,
        default=False,
        help="Verbose log output?",
    ),
    dict(
        name="instance_type",
        type=str,
        default=None,
        help="AWS SageMaker instance type",
    ),
]


def get_benchmark(
    configuration: ConfigDict,
    benchmark_definitions: RealBenchmarkDefinitions,
    **benchmark_kwargs,
) -> RealBenchmarkDefinition:
    do_scale = (
        configuration.scale_max_wallclock_time
        and configuration.n_workers is not None
        and configuration.max_wallclock_time is None
    )
    if do_scale:
        benchmark_default = benchmark_definitions(**benchmark_kwargs)[
            configuration.benchmark
        ]
        default_n_workers = benchmark_default.n_workers
    else:
        default_n_workers = None
    if configuration.n_workers is not None:
        benchmark_kwargs["n_workers"] = configuration.n_workers
    if configuration.max_wallclock_time is not None:
        benchmark_kwargs["max_wallclock_time"] = configuration.max_wallclock_time
    if configuration.instance_type is not None:
        benchmark_kwargs["instance_type"] = configuration.instance_type
    benchmark = benchmark_definitions(**benchmark_kwargs)[configuration.benchmark]
    if do_scale and configuration.n_workers < default_n_workers:
        # Scale ``max_wallclock_time``
        factor = default_n_workers / configuration.n_workers
        bm_mwt = benchmark.max_wallclock_time
        benchmark.max_wallclock_time = int(bm_mwt * factor)
        print(
            f"Scaling max_wallclock_time: {benchmark.max_wallclock_time} (from {bm_mwt})"
        )
    return benchmark


def create_objects_for_tuner(
    configuration: ConfigDict,
    methods: MethodDefinitions,
    method: str,
    benchmark: RealBenchmarkDefinition,
    master_random_seed: int,
    seed: int,
    verbose: bool,
    extra_tuning_job_metadata: Optional[DictStrKey] = None,
    map_method_args: Optional[MapMethodArgsType] = None,
) -> Dict[str, Any]:

    method_kwargs = {"max_resource_attr": benchmark.max_resource_attr}
    if configuration.max_size_data_for_model is not None:
        method_kwargs["scheduler_kwargs"] = {
            "search_options": {
                "max_size_data_for_model": configuration.max_size_data_for_model
            },
        }

    if map_method_args is not None:
        method_kwargs = map_method_args(configuration, method, method_kwargs)

    method_kwargs.update(
        dict(
            config_space=benchmark.config_space,
            metric=benchmark.metric,
            mode=benchmark.mode,
            random_seed=effective_random_seed(master_random_seed, seed),
            resource_attr=benchmark.resource_attr,
            verbose=verbose,
        )
    )
    scheduler = methods[method](MethodArguments(**method_kwargs))

    stop_criterion = StoppingCriterion(
        max_wallclock_time=benchmark.max_wallclock_time,
        max_num_evaluations=benchmark.max_num_evaluations,
    )
    metadata = get_metadata(
        seed=seed,
        method=method,
        experiment_tag=configuration.experiment_tag,
        benchmark_name=configuration.benchmark,
        random_seed=master_random_seed,
        max_size_data_for_model=configuration.max_size_data_for_model,
        benchmark=benchmark,
        extra_metadata=extra_tuning_job_metadata,
    )
    tuner_name = configuration.experiment_tag
    if configuration.use_long_tuner_name_prefix:
        tuner_name += f"-{sanitize_sagemaker_name(configuration.benchmark)}-{seed}"
    return dict(
        scheduler=scheduler,
        stop_criterion=stop_criterion,
        n_workers=benchmark.n_workers,
        tuner_name=tuner_name,
        metadata=metadata,
        save_tuner=configuration.save_tuner,
    )


def start_benchmark_local_backend(
    configuration: ConfigDict,
    methods: MethodDefinitions,
    benchmark_definitions: RealBenchmarkDefinitions,
    post_processing: Optional[PostProcessingType] = None,
    map_method_args: Optional[MapMethodArgsType] = None,
    extra_tuning_job_metadata: Optional[DictStrKey] = None,
):
    """
    Runs sequence of experiments with local backend sequentially.
    The loop runs over methods selected from ``methods`` and repetitions,

    ``map_method_args`` can be used to modify ``method_kwargs`` for constructing
    :class:`~benchmarking.commons.baselines.MethodArguments`, depending on
    ``configuration`` and the method. This allows for extra flexibility to specify specific arguments for chosen methods
    Its signature is :code:`method_kwargs = map_method_args(configuration, method, method_kwargs)`,
    where ``method`` is the name of the baseline.

    .. note::
       When this is launched remotely as entry point of a SageMaker training
       job (command line ``--launched_remotely 1``), the backend is configured
       to write logs and checkpoints to a directory which is not synced to S3.
       This is different to the tuner path, which is "/opt/ml/checkpoints", so
       that tuning results are synced to S3. Syncing checkpoints to S3 is not
       recommended (it is slow and can lead to failures, since several worker
       processes write to the same synced directory).

    :param configuration: ConfigDict with parameters of the benchmark.
        Must contain all parameters from LOCAL_BACKEND_EXTRA_PARAMETERS
    :param methods: Dictionary with method constructors.
    :param benchmark_definitions: Definitions of benchmarks; one is selected from
        command line arguments
    :param post_processing: Called after tuning has finished, passing the tuner
        as argument. Can be used for postprocessing, such as output or storage
        of extra information
    :param map_method_args: See above, optional
    :param extra_tuning_job_metadata: Metadata added to the tuner, can be used to manage results
    """
    configuration.check_if_all_paremeters_present(LOCAL_BACKEND_EXTRA_PARAMETERS)
    configuration.expand_base_arguments(LOCAL_BACKEND_EXTRA_PARAMETERS)

    experiment_tag = configuration.experiment_tag
    benchmark_name = configuration.benchmark
    master_random_seed = get_master_random_seed(configuration.random_seed)
    set_logging_level(configuration)
    benchmark = get_benchmark(configuration, benchmark_definitions)

    combinations = list(itertools.product(list(methods.keys()), configuration.seeds))
    print(combinations)
    for method, seed in tqdm(combinations):
        random_seed = effective_random_seed(master_random_seed, seed)
        np.random.seed(random_seed)
        print(
            f"Starting experiment ({method}/{benchmark_name}/{seed}) of {experiment_tag}"
        )
        trial_backend = LocalBackend(entry_point=str(benchmark.script))

        tuner_kwargs = create_objects_for_tuner(
            configuration,
            methods=methods,
            method=method,
            benchmark=benchmark,
            master_random_seed=master_random_seed,
            seed=seed,
            verbose=configuration.verbose,
            extra_tuning_job_metadata=extra_tuning_job_metadata,
            map_method_args=map_method_args,
        )
        tuner = Tuner(
            trial_backend=trial_backend,
            **tuner_kwargs,
        )
        # If this experiments runs remotely as a SageMaker training job, logs and
        # checkpoints are written to a different directory than tuning results, so
        # the former are not synced to S3.
        # Note: This has to be done after ``tuner`` is created, because this calls
        # ``trial_backend.set_path`` as well.
<<<<<<< HEAD
        if args.launched_remotely:
            set_backend_path_not_synced_to_s3(trial_backend)
=======
        if configuration.launched_remotely:
            # We use /opt/ml/input/data/, which is mounted on a partition with
            # sufficient space. Different to /opt/ml/checkpoints, this directory is
            # not synced to S3
            path = Path("/opt/ml/input/data/")
            path.mkdir(parents=True, exist_ok=True)
            trial_backend.set_path(results_root=str(path))
>>>>>>> abd619bd

        tuner.run()  # Run the experiment
        if post_processing is not None:
            post_processing(tuner)


def main(
    methods: MethodDefinitions,
    benchmark_definitions: RealBenchmarkDefinitions,
    extra_args: Optional[ExtraArgsType] = None,
    map_extra_args: Optional[MapMethodArgsType] = None,
    post_processing: Optional[PostProcessingType] = None,
):
    """
    Runs sequence of experiments with local backend sequentially. The loop runs
    over methods selected from ``methods`` and repetitions, both controlled by
    command line arguments.

    ``map_extra_args`` can be used to modify ``method_kwargs`` for constructing
    :class:`~benchmarking.commons.baselines.MethodArguments`, depending on
    ``configuration`` returned by :func:`parse_args` and the method. Its signature is
    :code:`method_kwargs = map_extra_args(configuration, method, method_kwargs)`, where
    ``method`` is the name of the baseline.

    :param methods: Dictionary with method constructors
    :param benchmark_definitions: Definitions of benchmarks; one is selected from
        command line arguments
    :param extra_args: Extra arguments for command line parser. Optional
    :param map_extra_args: See above, optional
    :param post_processing: Called after tuning has finished, passing the tuner
        as argument. Can be used for postprocessing, such as output or storage
        of extra information
    """
    configuration = config_from_argparse(extra_args, LOCAL_BACKEND_EXTRA_PARAMETERS)
    method_names = (
        [configuration.method]
        if configuration.method is not None
        else list(methods.keys())
    )
    methods = {mname: methods[mname] for mname in method_names}
    if extra_args is not None:
        assert (
            map_extra_args is not None
        ), "map_extra_args must be specified if extra_args is used"

    start_benchmark_local_backend(
        configuration,
        methods=methods,
        benchmark_definitions=benchmark_definitions,
        map_method_args=map_extra_args,
        post_processing=post_processing,
        extra_tuning_job_metadata=None
        if extra_args is None
        else extra_metadata(configuration, extra_args),
    )<|MERGE_RESOLUTION|>--- conflicted
+++ resolved
@@ -245,18 +245,8 @@
         # the former are not synced to S3.
         # Note: This has to be done after ``tuner`` is created, because this calls
         # ``trial_backend.set_path`` as well.
-<<<<<<< HEAD
-        if args.launched_remotely:
+        if configuration.launched_remotely:
             set_backend_path_not_synced_to_s3(trial_backend)
-=======
-        if configuration.launched_remotely:
-            # We use /opt/ml/input/data/, which is mounted on a partition with
-            # sufficient space. Different to /opt/ml/checkpoints, this directory is
-            # not synced to S3
-            path = Path("/opt/ml/input/data/")
-            path.mkdir(parents=True, exist_ok=True)
-            trial_backend.set_path(results_root=str(path))
->>>>>>> abd619bd
 
         tuner.run()  # Run the experiment
         if post_processing is not None:
