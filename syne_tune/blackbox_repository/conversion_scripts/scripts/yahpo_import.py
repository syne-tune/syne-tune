# Copyright 2021 Amazon.com, Inc. or its affiliates. All Rights Reserved.
#
# Licensed under the Apache License, Version 2.0 (the "License").
# You may not use this file except in compliance with the License.
# A copy of the License is located at
#
#     http://www.apache.org/licenses/LICENSE-2.0
#
# or in the "license" file accompanying this file. This file is distributed
# on an "AS IS" BASIS, WITHOUT WARRANTIES OR CONDITIONS OF ANY KIND, either
# express or implied. See the License for the specific language governing
# permissions and limitations under the License.

"""
Wrap Surrogates from 
YAHPO Gym - An Efficient Multi-Objective Multi-Fidelity Benchmark for Hyperparameter Optimization
Florian Pfisterer, Lennart Schneider, Julia Moosbauer, Martin Binder, Bernd Bischl
"""
from typing import Optional, List, Dict, Any
import logging
import shutil

from yahpo_gym import benchmark_set
import numpy as np
import zipfile
from pathlib import Path

from syne_tune.blackbox_repository.conversion_scripts.blackbox_recipe import (
    BlackboxRecipe,
)
from syne_tune.blackbox_repository.conversion_scripts.scripts import (
    default_metric,
    metric_elapsed_time,
    resource_attr,
)
from syne_tune.blackbox_repository.conversion_scripts.utils import (
    repository_path,
    blackbox_local_path,
)
from syne_tune.blackbox_repository.serialize import (
    serialize_metadata,
)
import syne_tune.config_space as cs
from syne_tune.blackbox_repository.blackbox import Blackbox
from syne_tune.constants import ST_WORKER_ITER
from syne_tune.util import is_increasing, is_positive_integer

import ConfigSpace
from yahpo_gym.benchmark_set import BenchmarkSet
from yahpo_gym.configuration import list_scenarios
from yahpo_gym import local_config

logger = logging.getLogger(__name__)


def download(target_path: Path, version: str):
    import urllib

    root = "https://github.com/slds-lmu/yahpo_data/archive/refs/tags/"

    target_file = target_path / f"yahpo_data-{version}"
    if not target_file.exists():
        logger.info(f"File {target_file} not found redownloading it.")
        urllib.request.urlretrieve(root + f"v{version}.zip", str(target_path) + ".zip")
        with zipfile.ZipFile(str(target_path) + ".zip", "r") as zip_ref:
            zip_ref.extractall(target_path)
    else:
        logger.info(f"File {target_file} found, skipping download.")


def _check_whether_iaml(benchmark: BenchmarkSet) -> bool:
    return benchmark.config.config_id.startswith("iaml_")


def _check_whether_rbv2(benchmark: BenchmarkSet) -> bool:
    return benchmark.config.config_id.startswith("rbv2_")


def _check_whether_nb301(benchmark: BenchmarkSet) -> bool:
    return benchmark.config.config_id == "nb301"


NB301_ATTRIBUTE_NAME_PREFIX = "NetworkSelectorDatasetInfo_COLON_darts_COLON_"


class BlackBoxYAHPO(Blackbox):
    """
    A wrapper that allows putting a 'YAHPO' BenchmarkInstance into a Blackbox.

    If ``fidelities`` is given, it restricts ``fidelity_values`` to these values.
    The sequence must be positive int and increasing. This works only if there
    is a single fidelity attribute with integer values (but note that for
    some specific YAHPO benchmarks, a fractional fidelity is transformed to
    an integer one).

    Even though YAHPO interpolates between fidelities, it can make sense
    to restrict them to the values which have really been acquired in the
    data. Note that this restricts multi-fidelity schedulers like
    :class:`~syne_tune.optimizer.schedulers.HyperbandScheduler`, in that all
    their rungs levels have to be fidelity values.

    For example, for YAHPO ``iaml``, the fidelity ``trainsize`` has been
    acquired at [0.05, 0.1, 0.2, 0.4, 0.6, 0.8, 1], this is transformed
    to [1, 2, 4, 8, 12, 16, 20]. By default, the fidelity is
    represented by ``cs.randint(1, 20)``, but if ``fidelities`` is passed,
    it uses ``cs.ordinal(fidelities)``.

    :param benchmark: YAHPO ``BenchmarkSet``
    :param fidelities: See above
    """

    def __init__(
        self,
        benchmark: BenchmarkSet,
        fidelities: Optional[List[int]] = None,
    ):
        self.benchmark = benchmark
        super(BlackBoxYAHPO, self).__init__(
            configuration_space=cs_to_synetune(
                self.benchmark.get_opt_space(drop_fidelity_params=True)
            ),
            fidelity_space=cs_to_synetune(self.benchmark.get_fidelity_space()),
            objectives_names=self.benchmark.config.y_names,
        )
        self.num_seeds = 1
        self._is_iaml = _check_whether_iaml(benchmark)
        self._is_rbv2 = _check_whether_rbv2(benchmark)
        self._is_nb301 = _check_whether_nb301(benchmark)
        if self._is_rbv2:
            self.configuration_space["repl"] = 10
        self._shortened_keys = None
        self._initialize_for_scenario()
        # Has to be called after ``_initialize_for_scenario``, in order to
        # transform fidelity space for some of the YAHPO scenarios
        self._adjust_fidelity_space(fidelities)
        self._fidelity_multiplier = 0.05 if self._is_iaml or self._is_rbv2 else 1

    def _initialize_for_scenario(self):
        if self._is_iaml or self._is_rbv2:
            # For ``iaml_``, the fidelity ``trainsize`` has been evaluated at values
            # [0.05, 0.1, 0.2, 0.4, 0.6, 0.8, 1]. We multiply these values by 20
            # in order to obtain integers: [1, 2, 4, 8, 12, 16, 20]
            # For ``rbv2_``, the fidelity ``trainsize`` has been evaluated at values
            # [0.05, 0.1, 0.15, 0.2, 0.3, 0.4, 0.5, 0.6, 0.7, 0.8, 0.9, 1]. We
            # multiply these values by 20 in order to obtain integers:
            # [1, 2, 3, 4, 6, 8, 10, 12, 14, 16, 18, 20]
            if self._is_iaml:
                assert len(self.fidelity_space) == 1
            domain = self.fidelity_space.get("trainsize")
            assert domain is not None
            assert isinstance(domain, cs.Float)
            assert domain.upper == 1 and domain.lower <= 0.05
            self.fidelity_space["trainsize"] = cs.randint(1, 20)
            if self._is_rbv2:
                # For ``rbv2_``, a second fidelity is ``repl``, but it is constant
                # 10, so can be removed
                assert len(self.fidelity_space) == 2
                assert "repl" in self.fidelity_space
                del self.fidelity_space["repl"]
        elif self._is_nb301:
            # Shorten overly long attribute names by removing the
            # common prefix
            len_prefix = len(NB301_ATTRIBUTE_NAME_PREFIX)
            shortened_keys = []

            def map_key(k: str) -> str:
                if k.startswith(NB301_ATTRIBUTE_NAME_PREFIX):
                    new_key = k[len_prefix:]
                    shortened_keys.append(new_key)
                    return new_key
                else:
                    return k

            self.configuration_space = {
                map_key(k): v for k, v in self.configuration_space.items()
            }
            self._shortened_keys = set(shortened_keys)

    def _adjust_fidelity_space(self, fidelities: Optional[List[int]]):
        assert len(self.fidelity_space) == 1, "Only one fidelity is supported"
        self._fidelity_name, domain = next(iter(self.fidelity_space.items()))
        assert (
            domain.value_type == int
        ), f"value_type of fidelity attribute must be int, but is {domain.value_type}"
        if fidelities is None:
            self._fidelity_values = np.arange(domain.lower, domain.upper + 1)
        else:
            assert is_increasing(fidelities) and is_positive_integer(
                fidelities
            ), f"fidelities = {fidelities} must be strictly increasing positive integers"
            assert (
                domain.lower <= fidelities[0] and fidelities[-1] <= domain.upper
            ), f"fidelities = {fidelities} must lie in [{domain.lower}, {domain.upper}]"
            self._fidelity_values = np.array(fidelities)
            self.fidelity_space[self._fidelity_name] = cs.ordinal(fidelities.copy())

    def _map_configuration(self, config: Dict[str, Any]) -> Dict[str, Any]:
        if self._is_nb301:

            def map_key(k: str) -> str:
                if k in self._shortened_keys:
                    return NB301_ATTRIBUTE_NAME_PREFIX + k
                else:
                    return k

            return {map_key(k): v for k, v in config.items()}
        else:
            return config

    def _prepare_yahpo_configuration(
        self, configuration: Dict[str, Any], fidelity: Dict[str, Any]
    ) -> Dict[str, Any]:
        """Some of the hyperparameters are only active for certain values of other
        hyperparameters. We filter out the inactive ones, and add the fidelity to the
        configuration in order to interface with YAHPO.
        """
        configuration.update(fidelity)

        active_hyperparameters = self.benchmark.config_space.get_active_hyperparameters(
            ConfigSpace.Configuration(
                self.benchmark.config_space,
                values=configuration,
                allow_inactive_with_values=True,
            )
        )
        return {k: v for k, v in configuration.items() if k in active_hyperparameters}

    def _parse_fidelity(self, fidelity: Dict[str, Any]) -> Dict[str, Any]:
        if self._is_iaml or self._is_rbv2:
            k = "trainsize"
            fidelity_value = fidelity.get(k)
            assert (
                fidelity_value is not None
            ), f"fidelity = {fidelity} must contain key '{k}'"
            assert (
                fidelity_value in self.fidelity_values
            ), f"fidelity = {fidelity_value} not contained in {self.fidelity_values}"
            fidelity = {k: fidelity_value * self._fidelity_multiplier}
        return fidelity

    def _objective_function(
        self,
        configuration: Dict[str, Any],
        fidelity: Optional[dict] = None,
        seed: Optional[int] = None,
    ) -> Dict[str, Any]:
        configuration = self._map_configuration(configuration.copy())

        if fidelity is not None:
            configuration = self._prepare_yahpo_configuration(
                configuration, self._parse_fidelity(fidelity)
            )
            return self.benchmark.objective_function(configuration, seed=seed)[0]
        else:
            """
            copying the parent comment of the parent class:
            "not passing a fidelity is possible if either the blackbox does not have a fidelity space
            or if it has a single fidelity in its fidelity space. In the latter case, all fidelities are returned in form
            of a tensor with shape (num_fidelities, num_objectives)."
            This is used for efficiency (it is much faster to retrieve a full row in an array in term of read time).
            """
            # returns a tensor of shape (num_fidelities, num_objectives)
            num_fidelities = self.fidelity_values.size
            num_objectives = len(self.objectives_names)
            result = np.empty((num_fidelities, num_objectives))
<<<<<<< HEAD
            multiplier = 0.05 if self._is_iaml or self._is_rbv2 else 1
            example_configuration = {
                **configuration,
                self._fidelity_name: self.fidelity_values[0] * multiplier,
            }
            active_hps = self._active_hyperparameters(example_configuration)
            configuration = {k: v for k, v in configuration.items() if k in active_hps}
=======
>>>>>>> 11f00d12
            configs = [
                self._prepare_yahpo_configuration(
                    configuration,
                    {self._fidelity_name: fidelity * self._fidelity_multiplier},
                )
                for fidelity in self.fidelity_values
            ]
            result_dicts = self.benchmark.objective_function(configs, seed=seed)

            for i, result_dict in enumerate(result_dicts):
                result[i] = [
                    result_dict[objective] for objective in self.objectives_names
                ]

            return result

    def set_instance(self, instance):
        """
        Set an instance for the underlying YAHPO Benchmark.
        """
        # Set the instance in the benchmark
        self.benchmark.set_instance(instance)
        # Update the configspace with the fixed instance
        if self.benchmark.config.instance_names:
            instance_names = self.benchmark.config.instance_names
        else:
            instance_names = "instance-names"
        self.configuration_space[instance_names] = instance
        return self

    @property
    def instances(self) -> np.array:
        return self.benchmark.instances

    @property
    def fidelity_values(self) -> np.array:
        return self._fidelity_values

    @property
    def time_attribute(self) -> str:
        """Name of the time column"""
        return self.benchmark.config.runtime_name


def cs_to_synetune(config_space):
    """
    Convert ConfigSpace.ConfigSpace to a synetune configspace.

    TODO cover all possible hyperparameters of ConfigSpace.ConfigSpace, right now we only convert the one we need.
    """
    hps = config_space.get_hyperparameters()

    keys = []
    vals = []
    for a in hps:
        keys += [a.name]
        if isinstance(a, ConfigSpace.hyperparameters.CategoricalHyperparameter):
            if len(a.choices) > 1:
                val = cs.choice(a.choices)
            else:
                val = a.choices[0]
            vals += [val]
        elif isinstance(a, ConfigSpace.hyperparameters.Constant):
            vals += [a.value]
        elif isinstance(a, ConfigSpace.hyperparameters.UniformIntegerHyperparameter):
            if a.log:
                vals += [cs.lograndint(a.lower, a.upper)]
            else:
                vals += [cs.randint(a.lower, a.upper)]
        elif isinstance(a, ConfigSpace.hyperparameters.UniformFloatHyperparameter):
            if a.log:
                vals += [cs.loguniform(a.lower, a.upper)]
            else:
                vals += [cs.uniform(a.lower, a.upper)]
        else:
            raise ValueError(
                f"Hyperparameter {a.name} has type {type(a)} which is not supported in this converter."
            )
    # FIXME: This should also handle dependencies between hyperparameters.
    return dict(zip(keys, vals))


def instantiate_yahpo(
    scenario: str,
    check: bool = False,
    fidelities: Optional[List[int]] = None,
):
    """
    Instantiates a dict of ``BlackBoxYAHPO``, one entry for each instance.

    :param scenario:
    :param check: If False, ``objective_function`` of the blackbox does not
        check whether the input configuration is valid. This is faster, but
        calls fail silently if configurations are invalid.
    :return:
    """
    prefix = "yahpo-"
    assert scenario.startswith(prefix)
    scenario = scenario[len(prefix) :]

    # Note: Yahpo expects to see tasks such as "rbv2_xgb" with specific folders under the data-path.
    # for this reason, we create all blackboxes under a subdir yahpo/ to avoid name clashes with other blackboxes
    # such as "fcnet" or "lcbench".
    local_config.init_config()
    local_config.set_data_path(str(repository_path / "yahpo"))

    # Select a Benchmark, active_session False because the ONNX session can not be serialized.
    bench = benchmark_set.BenchmarkSet(scenario, active_session=False)

    return {
        instance: BlackBoxYAHPO(
            BenchmarkSet(
                scenario, active_session=False, instance=instance, check=check
            ),
            fidelities=fidelities,
        )
        for instance in bench.instances
    }


def serialize_yahpo(scenario: str, target_path: Path, version: str = "1.0"):
    assert scenario.startswith("yahpo-")
    scenario = scenario[6:]

    # download yahpo metadata and surrogate
    download(version=version, target_path=repository_path)

    # copy files to yahpo-scenario
    if target_path.exists():
        shutil.rmtree(target_path)
    shutil.copytree(
        str(repository_path / f"yahpo_data-{version}" / scenario), str(target_path)
    )

    # For now we only serialize metadata because everything else can be obtained from YAHPO.
    serialize_metadata(
        path=target_path,
        metadata={
            metric_elapsed_time: "time",
            default_metric: "val_accuracy",
            resource_attr: ST_WORKER_ITER,  # TODO, ressource not present, we can use ST_WORKER_ITER
        },
    )


class YAHPORecipe(BlackboxRecipe):
    def __init__(self, name: str):
        assert name.startswith("yahpo-")
        self.scenario = name
        super(YAHPORecipe, self).__init__(
            name=name,
            cite_reference="YAHPO Gym - An Efficient Multi-Objective Multi-Fidelity Benchmark for Hyperparameter Optimization. "
            "Pfisterer F., Schneider S., Moosbauer J., Binder M., Bischl B., 2022",
        )

    def _generate_on_disk(self):
        # Note: Yahpo expects to see tasks such as "rbv2_xgb" with specific folders under the data-path.
        # for this reason, we create all blackboxes under a subdir yahpo/ to avoid name clashes with other blackboxes
        serialize_yahpo(
            self.scenario, target_path=blackbox_local_path(name=self.scenario)
        )


yahpo_scenarios = list_scenarios()


if __name__ == "__main__":
    root = logging.getLogger()
    root.setLevel(logging.INFO)
    scenario = "lcbench"

    YAHPORecipe(f"yahpo-{scenario}").generate()

    # plot one learning-curve for sanity-check
    from syne_tune.blackbox_repository import load_blackbox

    bb_dict = load_blackbox(f"yahpo-{scenario}", skip_if_present=False)
    first_task = next(iter(bb_dict.keys()))
    b = bb_dict[first_task]
    configuration = {k: v.sample() for k, v in b.configuration_space.items()}
    errors = []
    runtime = []

    import matplotlib.pyplot as plt

    for i in range(1, 52):
        res = b.objective_function(configuration=configuration, fidelity={"epoch": i})
        errors.append(res["val_accuracy"])
        runtime.append(res["time"])

    plt.plot(np.cumsum(runtime), errors)
    plt.show()<|MERGE_RESOLUTION|>--- conflicted
+++ resolved
@@ -263,16 +263,6 @@
             num_fidelities = self.fidelity_values.size
             num_objectives = len(self.objectives_names)
             result = np.empty((num_fidelities, num_objectives))
-<<<<<<< HEAD
-            multiplier = 0.05 if self._is_iaml or self._is_rbv2 else 1
-            example_configuration = {
-                **configuration,
-                self._fidelity_name: self.fidelity_values[0] * multiplier,
-            }
-            active_hps = self._active_hyperparameters(example_configuration)
-            configuration = {k: v for k, v in configuration.items() if k in active_hps}
-=======
->>>>>>> 11f00d12
             configs = [
                 self._prepare_yahpo_configuration(
                     configuration,
