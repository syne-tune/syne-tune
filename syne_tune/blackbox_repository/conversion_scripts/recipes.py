<<<<<<< HEAD
from syne_tune.blackbox_repository.conversion_scripts.scripts.pd1_import import (
    PD1Recipe,
)
=======
# Copyright 2021 Amazon.com, Inc. or its affiliates. All Rights Reserved.
#
# Licensed under the Apache License, Version 2.0 (the "License").
# You may not use this file except in compliance with the License.
# A copy of the License is located at
#
#     http://www.apache.org/licenses/LICENSE-2.0
#
# or in the "license" file accompanying this file. This file is distributed
# on an "AS IS" BASIS, WITHOUT WARRANTIES OR CONDITIONS OF ANY KIND, either
# express or implied. See the License for the specific language governing
# permissions and limitations under the License.
>>>>>>> d95ae305
from syne_tune.blackbox_repository.conversion_scripts.scripts.icml2020_import import (
    DeepARRecipe,
    XGBoostRecipe,
)
from syne_tune.blackbox_repository.conversion_scripts.scripts.lcbench.lcbench import (
    LCBenchRecipe,
)
from syne_tune.blackbox_repository.conversion_scripts.scripts.nasbench201_import import (
    NASBench201Recipe,
)
from syne_tune.blackbox_repository.conversion_scripts.scripts.fcnet_import import (
    FCNETRecipe,
)

# add a blackbox recipe here to expose it in Syne Tune
recipes = [
    DeepARRecipe(),
    XGBoostRecipe(),
    NASBench201Recipe(),
    FCNETRecipe(),
    LCBenchRecipe(),
    PD1Recipe(),
]

generate_blackbox_recipes = {recipe.name: recipe for recipe in recipes}<|MERGE_RESOLUTION|>--- conflicted
+++ resolved
@@ -1,8 +1,3 @@
-<<<<<<< HEAD
-from syne_tune.blackbox_repository.conversion_scripts.scripts.pd1_import import (
-    PD1Recipe,
-)
-=======
 # Copyright 2021 Amazon.com, Inc. or its affiliates. All Rights Reserved.
 #
 # Licensed under the Apache License, Version 2.0 (the "License").
@@ -15,7 +10,6 @@
 # on an "AS IS" BASIS, WITHOUT WARRANTIES OR CONDITIONS OF ANY KIND, either
 # express or implied. See the License for the specific language governing
 # permissions and limitations under the License.
->>>>>>> d95ae305
 from syne_tune.blackbox_repository.conversion_scripts.scripts.icml2020_import import (
     DeepARRecipe,
     XGBoostRecipe,
@@ -31,6 +25,10 @@
 )
 
 # add a blackbox recipe here to expose it in Syne Tune
+from syne_tune.blackbox_repository.conversion_scripts.scripts.pd1_import import (
+    PD1Recipe,
+)
+
 recipes = [
     DeepARRecipe(),
     XGBoostRecipe(),
