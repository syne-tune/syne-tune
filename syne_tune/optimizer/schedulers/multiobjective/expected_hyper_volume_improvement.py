from typing import Any
import logging

import numpy as np

try:
    import torch
    from torch import Tensor, randn_like, random, rand
    from botorch.models import SingleTaskGP
    from botorch.fit import fit_gpytorch_mll
    from botorch.models.transforms import Warp
    from botorch.sampling import SobolQMCNormalSampler
    from botorch.utils.transforms import normalize
    from botorch.utils.multi_objective.box_decompositions import (
        NondominatedPartitioning,
    )
    from botorch.acquisition.multi_objective import qLogExpectedHypervolumeImprovement
    from gpytorch.mlls.sum_marginal_log_likelihood import SumMarginalLogLikelihood
    from botorch.models.model_list_gp_regression import ModelListGP
    from botorch.optim import optimize_acqf
    from botorch.exceptions.errors import ModelFittingError
    from gpytorch.mlls import ExactMarginalLogLikelihood
    from linear_operator.utils.errors import NotPSDError

except ImportError as e:
    logging.debug(e)

from syne_tune.optimizer.schedulers.searchers.searcher import BaseSearcher

from syne_tune.optimizer.schedulers.searchers.utils import (
    make_hyperparameter_ranges,
)

logger = logging.getLogger(__name__)


class ExpectedHyperVolumeImprovement(BaseSearcher):
    """
    Implementation of expected hypervolume improvement [1] based on the BOTorch implementation.

    [1] S. Daulton, M. Balandat, and E. Bakshy.
    Differentiable Expected Hypervolume Improvement for Parallel Multi-Objective
    Bayesian Optimization.
    Advances in Neural Information Processing Systems 33, 2020.

<<<<<<< HEAD
    Additional arguments on top of parent class
    :class:`~syne_tune.optimizer.schedulers.searchers.StochasticAndFilterDuplicatesSearcher`:

=======
    :param config_space: The configuration space to sample from.
    :param points_to_evaluate: A list of configurations to evaluate initially (in the given order).
>>>>>>> c6bd92a9
    :param num_init_random: :meth:`get_config` returns randomly drawn
        configurations until at least ``init_random`` observations have been
        recorded in :meth:`update`. After that, the BOTorch algorithm is used.
        Defaults to 3
    :param no_fantasizing: If ``True``, fantasizing is not done and pending
        evaluations are ignored. This may lead to loss of diversity in
        decisions. Defaults to ``False``
    :param max_num_observations: Maximum number of observation to use when
        fitting the GP. If the number of observations gets larger than this
        number, then data is subsampled. If ``None``, then all data is used to
        fit the GP. Defaults to 200
    :param input_warping: Whether to apply input warping when fitting the GP.
        Defaults to ``True``
<<<<<<< HEAD
    :param double_precision: Whether to use double precision when fitting the GP.
    :param noise_level: Standard deviation of Gaussian noise added to observations for numerical stability.
    :param num_raw_samples: Number of raw samples to use for initialization
        when optimizing the acquisition function. Defaults to 200
    :param num_restarts: Number of restarts to use when optimizing the
        acquisition function. Defaults to 20
    :param mc_samples: Number of Monte Carlo samples to use for estimating the
        expected hypervolume improvement. Defaults to 128
    :param optimization_strategy: Strategy to optimize the acquisition function.
        Choices are "random" and "gradient" (default). If "random" is chosen
        the acquisition function is evaluated on ``num_raw_samples`` and the
        best point is returned. If "gradient" is chosen, then
        ``num_restarts`` are used with ``num_raw_samples`` each to optimize
        the acquisition function via gradient-based optimization. Defaults to "gradient"
    :param random_seed: Seed for initializing random number generators.
=======
        :param config_space: The configuration space to sample from.
    :param random_seed: Seed used to initialize the random number generators.
>>>>>>> c6bd92a9
    """

    def __init__(
        self,
        config_space: dict[str, Any],
        points_to_evaluate: list[dict] | None = None,
        num_init_random: int = 3,
        no_fantasizing: bool = False,
        max_num_observations: int | None = 200,
        input_warping: bool = False,
        double_precision: bool = True,
        noise_level: float = 1e-8,
        num_raw_samples: int = 200,
        num_restarts: int = 20,
        mc_samples: int = 128,
        optimization_strategy: str = "gradient",
        random_seed: int = None,
    ):
        super(ExpectedHyperVolumeImprovement, self).__init__(
            config_space,
            points_to_evaluate=points_to_evaluate,
            random_seed=random_seed,
        )
        assert num_init_random >= 2

        self.num_minimum_observations = num_init_random
        self.fantasising = not no_fantasizing
        self.max_num_observations = max_num_observations
        self.input_warping = input_warping
        self.trial_configs = dict()
        self.pending_trials = set()
        self.trial_observations = dict()
        self._hp_ranges = make_hyperparameter_ranges(config_space)
        self.double_precision = double_precision
        self.noise_level = noise_level
        self.num_raw_samples = num_raw_samples
        self.num_restarts = num_restarts
        self.mc_samples = mc_samples
        assert optimization_strategy in {"random", "gradient"}
        self.optimization_strategy = optimization_strategy

        # Set the random seed for botorch as well
        random.manual_seed(self.random_seed)
        self.random_state = np.random.RandomState(self.random_seed)

    def on_trial_complete(
        self, trial_id: int, config: dict[str, Any], metrics: list[float]
    ):

        self.trial_observations[trial_id] = metrics

        if trial_id in self.pending_trials:
            self.pending_trials.remove(trial_id)

    def num_suggestions(self):
        return len(self.trial_configs)

    def suggest(self) -> dict | None:
        config_suggested = self._next_points_to_evaluate()

        if config_suggested is None:
            if self.objectives().shape[0] < self.num_minimum_observations:
                config_suggested = self._get_random_config()
            else:
                config_suggested = self._sample_next_candidate()

        if config_suggested is not None:
            trial_id = len(self.trial_configs)

            # register pending
            self.pending_trials.add(trial_id)

            self.trial_configs[trial_id] = config_suggested

        return config_suggested

    def register_pending(
        self,
        trial_id: str,
        config: dict | None = None,
        milestone: int | None = None,
    ):
        self.pending_trials.add(int(trial_id))

    def evaluation_failed(self, trial_id: str):
        self.cleanup_pending(trial_id)

    def cleanup_pending(self, trial_id: str):
        trial_id = int(trial_id)
        if trial_id in self.pending_trials:
            self.pending_trials.remove(trial_id)

    def dataset_size(self):
        return len(self.trial_observations)

    def _get_gp_bounds(self):
        return Tensor(self._hp_ranges.get_ndarray_bounds()).T

    def _config_from_ndarray(self, candidate) -> dict:
        return self._hp_ranges.from_ndarray(candidate)

    def _get_random_config(self):
        return {
            k: v.sample() if hasattr(v, "sample") else v
            for k, v in self.config_space.items()
        }

    def _sample_next_candidate(self) -> dict | None:
        """
        :return: A next candidate to evaluate, if possible it is obtained by
            fitting a GP on past data and maximizing EI. If this fails because
            of numerical difficulties with non PSD matrices, then the candidate
            is sampled at random.
        """
        try:
            X = np.array(self._config_to_feature_matrix(self._configs_with_results()))
            Y = Tensor(self.objectives())
            # BoTorch only supports maximization
            Y *= -1

            if (
                self.max_num_observations is not None
                and len(X) >= self.max_num_observations
            ):
                perm = self.random_state.permutation(len(X))[
                    : self.max_num_observations
                ]
                X = X[perm]
                Y = Y[perm]
                subsample = True
            else:
                subsample = False

            X_tensor = Tensor(X)
            bounds = torch.stack([Y.min(0).values, Y.max(0).values])

            gp = self._make_gp(X_tensor=X_tensor, Y_tensor=Y)
            mll = SumMarginalLogLikelihood(gp.likelihood, gp)
            fit_gpytorch_mll(mll, max_attempts=1)

            if self.pending_trials and self.fantasising and not subsample:
                X_pending = self._config_to_feature_matrix(self._configs_pending())
            else:
                X_pending = None
            sampler = SobolQMCNormalSampler(torch.Size([self.mc_samples]))

            ref_point = torch.ones(Y.shape[1]) * 2

            partitioning = NondominatedPartitioning(ref_point=ref_point, Y=Y)
            acq_func = qLogExpectedHypervolumeImprovement(
                model=gp,
                ref_point=ref_point,  # use known reference point
                partitioning=partitioning,
                sampler=sampler,
                X_pending=X_pending,
            )

            if self.optimization_strategy == "random":
                X = rand(
                    self.num_raw_samples, len(self._hp_ranges.get_ndarray_bounds())
                )
                acq_values = acq_func(X[:, None, :])  # warm up
                best_idx = acq_values.argmax()
                candidate = X[best_idx].reshape(1, -1)
            elif self.optimization_strategy == "gradient":
                candidate, acq_value = optimize_acqf(
                    acq_func,
                    bounds=self._get_gp_bounds(),
                    q=1,
                    num_restarts=self.num_restarts,
                    raw_samples=self.num_raw_samples,
                )

            candidate = candidate.detach().numpy()[0]
            return self._config_from_ndarray(candidate)

        except NotPSDError as _:
            logging.warning("Chlolesky inversion failed, sampling randomly.")
            return self._get_random_config()
        except ModelFittingError as _:
            logging.warning("Botorch was unable to fit the model, sampling randomly.")
            return self._get_random_config()

    #        except:
    # BoTorch can raise different errors, easier to not try to catch them individually
    #            logging.warning("Botorch was unable to fit the model, sampling randomly.")
    #            return self._get_random_config()

    def _make_gp(self, X_tensor, Y_tensor):

        if self.double_precision:
            X_tensor = X_tensor.double()
            Y_tensor = Y_tensor.double()

        if self.input_warping:
            warp_tf = Warp(indices=list(range(X_tensor.shape[-1])))
        else:
            warp_tf = None

        models = []
        for i in range(Y_tensor.shape[-1]):
            train_y = Y_tensor[..., i : i + 1]
            noise_y = torch.full_like(train_y, self.noise_level)

            models.append(
                SingleTaskGP(X_tensor, train_y, noise_y, input_transform=warp_tf)
            )
        model = ModelListGP(*models)
        return model

    def _config_to_feature_matrix(self, configs: list[dict]):
        bounds = Tensor(self._hp_ranges.get_ndarray_bounds()).T
        X = Tensor(self._hp_ranges.to_ndarray_matrix(configs))
        return normalize(X, bounds)

    def objectives(self):
        return np.array(list(self.trial_observations.values()))

    def _configs_with_results(self) -> list[dict]:
        return [
            config
            for trial, config in self.trial_configs.items()
            if not trial in self.pending_trials
        ]

    def _configs_pending(self) -> list[dict]:
        return [
            config
            for trial, config in self.trial_configs.items()
            if trial in self.pending_trials
        ]<|MERGE_RESOLUTION|>--- conflicted
+++ resolved
@@ -43,14 +43,8 @@
     Bayesian Optimization.
     Advances in Neural Information Processing Systems 33, 2020.
 
-<<<<<<< HEAD
-    Additional arguments on top of parent class
-    :class:`~syne_tune.optimizer.schedulers.searchers.StochasticAndFilterDuplicatesSearcher`:
-
-=======
     :param config_space: The configuration space to sample from.
     :param points_to_evaluate: A list of configurations to evaluate initially (in the given order).
->>>>>>> c6bd92a9
     :param num_init_random: :meth:`get_config` returns randomly drawn
         configurations until at least ``init_random`` observations have been
         recorded in :meth:`update`. After that, the BOTorch algorithm is used.
@@ -64,7 +58,6 @@
         fit the GP. Defaults to 200
     :param input_warping: Whether to apply input warping when fitting the GP.
         Defaults to ``True``
-<<<<<<< HEAD
     :param double_precision: Whether to use double precision when fitting the GP.
     :param noise_level: Standard deviation of Gaussian noise added to observations for numerical stability.
     :param num_raw_samples: Number of raw samples to use for initialization
@@ -80,10 +73,6 @@
         ``num_restarts`` are used with ``num_raw_samples`` each to optimize
         the acquisition function via gradient-based optimization. Defaults to "gradient"
     :param random_seed: Seed for initializing random number generators.
-=======
-        :param config_space: The configuration space to sample from.
-    :param random_seed: Seed used to initialize the random number generators.
->>>>>>> c6bd92a9
     """
 
     def __init__(
