--- conflicted
+++ resolved
@@ -135,13 +135,9 @@
     def on_trial_result(self, trial: Trial, result: Dict[str, Any]) -> str:
         config = remove_constant_and_cast(trial.config, self.config_space)
         metric = result[self.metric] * self.metric_multiplier
-<<<<<<< HEAD
-        self.searcher.on_trial_result(trial.trial_id, config, metric=metric)
-=======
         self.searcher.on_trial_result(
             trial.trial_id, config, metric=metric, resource_level=result[self.time_attr]
         )
->>>>>>> 1117b5fa
         self._check_metrics_are_present(result)
         if result[self.time_attr] >= self.max_t:
             action = SchedulerDecision.STOP
@@ -160,13 +156,9 @@
 
         config = remove_constant_and_cast(trial.config, self.config_space)
         metric = result[self.metric] * self.metric_multiplier
-<<<<<<< HEAD
-        self.searcher.on_trial_result(trial.trial_id, config, metric=metric)
-=======
         self.searcher.on_trial_result(
             trial.trial_id, config, metric=metric, resource_level=result[self.time_attr]
         )
->>>>>>> 1117b5fa
 
         self._check_metrics_are_present(result)
         bracket = self.trial_info[trial.trial_id]
