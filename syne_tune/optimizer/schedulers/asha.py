--- conflicted
+++ resolved
@@ -11,13 +11,9 @@
 from syne_tune.optimizer.schedulers.searchers.multi_fidelity_searcher import (
     IndependentMultiFidelitySearcher,
 )
-<<<<<<< HEAD
 from syne_tune.optimizer.schedulers.multiobjective.multiobjective_priority import (
     MOPriority,
 )
-=======
-
->>>>>>> c34bfa1c
 from syne_tune.util import dump_json_with_numpy
 from syne_tune.config_space import (
     cast_config_values,
