--- conflicted
+++ resolved
@@ -1,16 +1,12 @@
 from typing import Dict, Any
 
 from syne_tune.optimizer.schedulers.searchers.bore import Bore
-<<<<<<< HEAD
 from syne_tune.optimizer.schedulers.searchers.conformal.surrogate_searcher import (
     SurrogateSearcher,
 )
-from syne_tune.optimizer.schedulers.searchers.gp_fifo_searcher import GPFIFOSearcher
-=======
 from syne_tune.optimizer.schedulers.searchers.botorch.botorch_searcher import (
     BoTorchSearcher,
 )
->>>>>>> ab9d7058
 from syne_tune.optimizer.schedulers.searchers.kde import KernelDensityEstimator
 from syne_tune.optimizer.schedulers.searchers.random_searcher import RandomSearcher
 from syne_tune.optimizer.schedulers.searchers.searcher import BaseSearcher
@@ -23,11 +19,8 @@
     "bore": Bore,
     "kde": KernelDensityEstimator,
     "regularized_evolution": RegularizedEvolution,
-<<<<<<< HEAD
     "cqr": SurrogateSearcher,
-=======
     "botorch": BoTorchSearcher,
->>>>>>> ab9d7058
 }
 
 
