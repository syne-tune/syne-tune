--- conflicted
+++ resolved
@@ -129,13 +129,8 @@
         configurations are specified.
     """
     def __init__(
-<<<<<<< HEAD
-            self, configspace, metric, points_to_evaluate=None, **kwargs):
-        self.configspace = configspace
-=======
             self, config_space, metric, points_to_evaluate=None):
         self.config_space = config_space
->>>>>>> 74cc6c7a
         assert metric is not None, "Argument 'metric' is required"
         self._metric = metric
         self._points_to_evaluate = impute_points_to_evaluate(
