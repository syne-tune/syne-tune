--- conflicted
+++ resolved
@@ -10,6 +10,7 @@
 # on an "AS IS" BASIS, WITHOUT WARRANTIES OR CONDITIONS OF ANY KIND, either
 # express or implied. See the License for the specific language governing
 # permissions and limitations under the License.
+import random
 import logging
 import numpy as np
 from random import shuffle
@@ -20,18 +21,15 @@
     config_space_size,
     is_log_space,
     Categorical,
-<<<<<<< HEAD
     Float,
     Integer,
     FiniteRange,
-=======
     Ordinal,
     OrdinalNearestNeighbor,
 )
 from syne_tune.optimizer.schedulers.searchers.utils.common import (
     Hyperparameter,
     Configuration,
->>>>>>> 7ce6dd7c
 )
 from syne_tune.optimizer.schedulers.searchers.bayesopt.utils.debug_log import (
     DebugLogPrinter,
@@ -55,6 +53,7 @@
 ]
 
 logger = logging.getLogger(__name__)
+DEFAULT_NSAMPLE = 5
 
 
 def _impute_default_config(
@@ -521,7 +520,7 @@
         return self._debug_log
 
 
-class GridSearcher(BaseSearcher):
+class GridSearcher(SearcherWithRandomSeed):
     """Searcher that samples configurations from an equally spaced grid over config_space.
     It first evaluates configurations defined in points_to_evaluate and then
     continues with the remaining points from the grid"
@@ -537,8 +536,10 @@
     num_samples: dict
         Number of samples per hyperparameter. This is required for hyperparameters
         of type float, optional for integer hyperparameters, and will be ignored
-        for other types (categorical, scalar). If specified for an integer hyperparameter,
-        it will be used instead of the full range.
+        for other types (categorical, scalar). If left unspecified, a default value
+        of GridSearcher.DEFAULT_NSAMPLE will be used for float parameters, and
+        the smallest of GridSearcher.DEFAULT_NSAMPLE and integer range will be used
+        for integer parameters.
     metric : str
         Name of metric passed to update.
     points_to_evaluate : List[dict] or None
@@ -573,14 +574,133 @@
         **kwargs,
     ):
         super().__init__(config_space, metric, points_to_evaluate)
-        GridSearcher.DEFAULT_NSAMPLE = 5
         self._validate_config_space(config_space, num_samples)
         self._hp_ranges = make_hyperparameter_ranges(config_space)
 
         if not isinstance(shuffle_config, bool):
             shuffle_config = True
         self._shuffle_config = shuffle_config
-        self._remaining_candidates = self._generate_remaining_candidates()
+
+        all_candidates = self._generate_all_candidates_on_grid()
+        self._remove_duplicate_candidates(all_candidates)
+
+    def _validate_config_space(self, config_space: dict, num_samples: dict):
+        """
+        Validates config_space from two aspects: first, that all hyperparameters
+        are of acceptable types (i.e. float, integer, categorical). Second, num_samples is specified
+        for float hyperparameters. Num_samples for categorical variables are ignored as all of their
+        values is used in GridSearch. Num_samples for integer variables is optional, if specified it
+        will be used and will be capped at their range length.
+        Args:
+            config_space: The configuration space that defines search space grid.
+            num_samples: Number of samples for each hyperparameters. Only required for float hyperparameters.
+        """
+        if num_samples is None:
+            num_samples = {}
+        self.num_samples = num_samples
+        for hp, hp_range in config_space.items():
+            # num_sample is required for float hp. If not specified default DEFAULT_NSAMPLE is used.
+            if isinstance(hp_range, Float):
+                if hp not in self.num_samples:
+                    self.num_samples[hp] = DEFAULT_NSAMPLE
+                    logger.warning(
+                        "number of samples is required for {}. By default, {} is set as number of samples".format(
+                            hp, DEFAULT_NSAMPLE
+                        )
+                    )
+            # num_sample for integer hp must be capped at length of the range when specified. Otherwise,
+            # minimum of default value DEFAULT_NSAMPLE and the interger range is used.
+            if isinstance(hp_range, Integer):
+                if hp in self.num_samples:
+                    if self.num_samples[hp] > len(hp_range):
+                        self.num_samples[hp] = min(len(hp_range), DEFAULT_NSAMPLE)
+                        logger.info(
+                            'number of samples for "{}" is larger than its range. We set it to the minimum of the default number of samples (i.e. {}) and its range length (i.e. {}).'.format(
+                                hp, DEFAULT_NSAMPLE, len(hp_range)
+                            )
+                        )
+                else:
+                    self.num_samples[hp] = min(len(hp_range), DEFAULT_NSAMPLE)
+            # num_samples is ignored for categorical hps.
+            if isinstance(hp_range, Categorical) or isinstance(hp_range, FiniteRange):
+                if hp in self.num_samples:
+                    logger.info(
+                        'number of samples for categorical variable "{}" is ignored.'.format(
+                            hp
+                        )
+                    )
+
+    def _remove_duplicate_candidates(self, all_candidates) -> List[dict]:
+        """
+        Excludes _points_to_evaluate from all_candidates list, so that no duplicate
+        candidates exist.
+        Args:
+            all_candidates:  all candidates on grid generated by _generate_all_candidates_on_grid()
+
+        Returns:
+            de-duplicated list of candidates on grid
+        """
+        excl_list = ExclusionList.empty_list(self._hp_ranges)
+        for candidate in self._points_to_evaluate:
+            excl_list.add(candidate)
+
+        remaining_candidates = []
+        for candidate in all_candidates:
+            if not excl_list.contains(candidate):
+                remaining_candidates.append(candidate)
+                excl_list.add(candidate)
+
+        self._grid_candidates = remaining_candidates
+        self._candidate_index = 0
+        return
+
+    def _generate_all_candidates_on_grid(self) -> List[dict]:
+        """
+        Generates all configurations to be evaluated by placing a regular, equally spaced grid over the configuration space
+        Returns:
+            The set of all configurations on grid.
+        """
+        hp_keys = []
+        hp_values = []
+        ## adding categorical, finiteRange, scalar parameters
+        for hp, hp_range in reversed(list(self.config_space.items())):
+            if isinstance(hp_range, Float) or isinstance(hp_range, Integer):
+                continue
+            if isinstance(hp_range, Categorical):
+                values = hp_range.categories
+            elif isinstance(hp_range, FiniteRange):
+                values = hp_range.values
+            elif not isinstance(hp_range, Domain):
+                values = [hp_range]
+            hp_keys.append(hp)
+            hp_values.append(values)
+
+        ## adding float, integer parameters
+        for hpr in self._hp_ranges._hp_ranges:
+            if hpr.name not in hp_keys:
+                _hpr_nsamples = self.num_samples[hpr.name]
+                _normalized_points = [
+                    (idx + 0.5) / _hpr_nsamples for idx in range(_hpr_nsamples)
+                ]
+                _hpr_points = [
+                    hpr.from_ndarray(np.array([point])) for point in _normalized_points
+                ]
+                _hpr_points = list(set(_hpr_points))
+                hp_keys.append(hpr.name)
+                hp_values.append(_hpr_points)
+
+        self.hp_keys = hp_keys
+        self.hp_values_combinations = list(product(*hp_values))
+
+        if self._shuffle_config:
+            random.seed(self.random_state)
+            shuffle(self.hp_values_combinations)
+
+        all_candidates_on_grid = []
+        for values in self.hp_values_combinations:
+            all_candidates_on_grid.append(dict(zip(self.hp_keys, values)))
+
+        return all_candidates_on_grid
 
     def get_config(self, **kwargs):
         """Select the next configuration from the grid.
@@ -615,135 +735,16 @@
             logger.warning(msg)
         return new_config
 
-    def get_batch_configs(self, batch_size: int, **kwargs):
-        """
-        Asks for a batch of `batch_size` configurations to be suggested. This
-        is roughly equivalent to calling `get_config` `batch_size` times.
-
-        If less than `batch_size` configs are returned, the search space
-        has been exhausted.
-        """
-        assert round(batch_size) == batch_size and batch_size >= 1
-        configs = []
-        for _ in range(batch_size):
-            config = self.get_config(**kwargs)
-            if config is not None:
-                configs.append(config)
-        return configs
-
-    def _validate_config_space(self, config_space: dict, num_samples: dict):
-        """
-        Validates config_space from two aspects: first, that all hyperparameters
-        are of acceptable types (i.e. float, integer, categorical). Second, num_samples is specified
-        for float hyperparameters. Num_samples for categorical variables are ignored as all of their
-        values is used in GridSearch. Num_samples for integer variables is optional, if specified it
-        will be used and will be capped at their range length.
-        Args:
-            config_space: The configuration space that defines search space grid.
-            num_samples: Number of samples for each hyperparmaters.Only required for float hyperparameters.
-        """
-        if num_samples is None:
-            num_samples = {}
-        self.num_samples = num_samples
-        for hp, hp_range in config_space.items():
-            if isinstance(hp_range, Float):
-                if hp not in self.num_samples:
-                    self.num_samples[hp] = GridSearcher.DEFAULT_NSAMPLE
-                    logger.warning(
-                        "number of samples is required for {}. By default, {} is set as number of samples".format(
-                            hp, GridSearcher.DEFAULT_NSAMPLE
-                        )
-                    )
-            # n_sample for integer hp must be capped at length of the range
-            if isinstance(hp_range, Integer):
-                if hp in self.num_samples:
-                    if self.num_samples[hp] > len(hp_range):
-                        self.num_samples[hp] = GridSearcher.DEFAULT_NSAMPLE
-                        logger.info(
-                            'number of samples for "{}" is larger than its range. By default, {} is set as number of samples'.format(
-                                hp, GridSearcher.DEFAULT_NSAMPLE
-                            )
-                        )
-                else:
-                    self.num_samples[hp] = GridSearcher.DEFAULT_NSAMPLE
-                    logger.info(
-                        'Number of samples for "{}" is set to default value ({}).'.format(
-                            hp, GridSearcher.DEFAULT_NSAMPLE
-                        )
-                    )
-            if isinstance(hp_range, Categorical) or isinstance(hp_range, FiniteRange):
-                if hp in self.num_samples:
-                    logger.info(
-                        'number of samples for categorical variable "{}" is ignored.'.format(
-                            hp
-                        )
-                    )
-
-    def _generate_remaining_candidates(self) -> List[dict]:
-        excl_list = ExclusionList.empty_list(self._hp_ranges)
-        for candidate in self._points_to_evaluate:
-            excl_list.add(candidate)
-        remaining_candidates = []
-        for candidate in self._generate_all_candidates_on_grid():
-            if not excl_list.contains(candidate):
-                remaining_candidates.append(candidate)
-                excl_list.add(candidate)
-        return remaining_candidates
-
-    def _generate_all_candidates_on_grid(self) -> List[dict]:
-        """
-        Generates all configurations to be evaluated by placing a regular, equally spaced grid over the configuration space
-        Returns:
-            The set of all configurations on grid.
-        """
-        hp_keys = []
-        hp_values = []
-        ## adding categorical, finiteRange, scalar parameters
-        for hp, hp_range in reversed(list(self.config_space.items())):
-            if isinstance(hp_range, Float) or isinstance(hp_range, Integer):
-                continue
-            if isinstance(hp_range, Categorical):
-                hp_keys.append(hp)
-                hp_values.append(hp_range.categories)
-            elif isinstance(hp_range, FiniteRange):
-                hp_keys.append(hp)
-                hp_values.append(hp_range.values)
-            elif not isinstance(hp_range, Domain):
-                hp_keys.append(hp)
-                hp_values.append([hp_range])
-
-        ## adding float, integer parameters
-        for hpr in self._hp_ranges._hp_ranges:
-            if hpr.name not in hp_keys:
-                _hpr_nsamples = self.num_samples[hpr.name]
-                _normalized_points = [
-                    (idx + 0.5) / _hpr_nsamples for idx in range(_hpr_nsamples)
-                ]
-                _hpr_points = [
-                    hpr.from_ndarray(np.array([point])) for point in _normalized_points
-                ]
-                _hpr_points = list(set(_hpr_points))
-                hp_keys.append(hpr.name)
-                hp_values.append(_hpr_points)
-
-        hp_values_combinations = list(product(*hp_values))
-
-        if self._shuffle_config:
-            shuffle(hp_values_combinations)
-
-        all_candidates_on_grid = []
-        for values in hp_values_combinations:
-            all_candidates_on_grid.append(dict(zip(hp_keys, values)))
-        return all_candidates_on_grid
-
     def _next_candidate_on_grid(self) -> Optional[dict]:
         """
         Returns:
             Next configuration from the set of remaining candidates
             or None if no candidate is left.
         """
-        if self._remaining_candidates:
-            return self._remaining_candidates.pop(0)
+        if self._candidate_index < len(self._grid_candidates):
+            candidate = self._grid_candidates[self._candidate_index]
+            self._candidate_index += 1
+            return candidate
         else:
             # No more candidates
             return None
@@ -751,7 +752,7 @@
     def get_state(self) -> dict:
         state = dict(
             super().get_state(),
-            remaining_candidates=self._remaining_candidates,
+            remaining_candidates=self._candidate_index,
         )
         return state
 
@@ -767,7 +768,7 @@
 
     def _restore_from_state(self, state: dict):
         super()._restore_from_state(state)
-        self._remaining_candidates = state["remaining_candidates"].copy()
+        self._remaining_candidates = state["remaining_candidates"]
 
     def _update(self, trial_id: str, config: dict, result: dict):
         # GridSearcher does not contains a surrogate model, just return.
