import logging
from collections import defaultdict
from typing import Dict, Optional, List, Any

import numpy as np
import pandas as pd

from syne_tune.config_space import Domain

from syne_tune.optimizer.schedulers.searchers.conformal.surrogate.quantile_regression_surrogate import (
    QuantileRegressionSurrogateModel,
)
from syne_tune.optimizer.schedulers.searchers.single_objective_searcher import (
    SingleObjectiveBaseSearcher,
)
from syne_tune.optimizer.schedulers.searchers.utils import make_hyperparameter_ranges
from syne_tune.util import catchtime

logger = logging.getLogger(__name__)


class SurrogateSearcher(SingleObjectiveBaseSearcher):
    def __init__(
        self,
        config_space: Dict,
        num_init_random_draws: int = 5,
        update_frequency: int = 1,
        points_to_evaluate: Optional[List[Dict]] = None,
        max_fit_samples: int = None,
        random_seed: Optional[int] = None,
        **surrogate_kwargs,
    ):
        """
        Wrapper to use a single-fidelity surrogate as a multi-fidelity method by taking the last observation of each
        trial.
        :param num_init_random_draws: sampled at random until the number of observation exceeds this parameter.
        :param update_frequency: surrogates are only updated every `update_frequency` results, can be used to save
        scheduling time.
        :param points_to_evaluate: list of configuration to evaluate first.
        :param max_fit_samples: if the number of observation exceed this parameter, then `max_fit_samples` random samples
        are used to fit the model.
        :param random_seed:
        :param surrogate_kwargs:
        """
        super(SurrogateSearcher, self).__init__(
            config_space=config_space,
            points_to_evaluate=points_to_evaluate,
            random_seed=random_seed,
        )
        self.surrogate_kwargs = surrogate_kwargs
        self.num_init_random_draws = num_init_random_draws
        self.update_frequency = update_frequency
        self.trial_results = defaultdict(list)  # list of results for each trials
        self.trial_configs = {}
        self.hp_ranges = make_hyperparameter_ranges(config_space=config_space)
        self.surrogate_model = None
        self.index_last_result_fit = None
        self.new_candidates_sampled = False
        self.sampler = None
        self.max_fit_samples = max_fit_samples

        self.random_state = np.random.RandomState(self.random_seed)

    def suggest(self, **kwargs) -> Optional[Dict[str, Any]]:
        trial_id = len(self.trial_configs)
        logger.debug(f"get_config trial {trial_id}, {self.num_results()} results")
        config = self._next_points_to_evaluate()

        if config is None:
            if self.should_update():
                logger.debug(f"trial {trial_id}: fit model")
                with catchtime(f"fit model with {self.num_results()} observations"):
                    self.fit_model()
                self.index_last_result_fit = self.num_results()
            if self.surrogate_model is not None:
                logger.debug(f"trial {trial_id}: sample from model")
                config = self.surrogate_model.suggest()
            else:
                logger.debug(f"trial {trial_id}: sample at random")
                config = self.sample_random()
        self.trial_configs[trial_id] = config
        return config

    def should_update(self) -> bool:
        enough_observations = self.num_results() >= self.num_init_random_draws
        if enough_observations:
            if self.index_last_result_fit is None:
                return True
            else:
                new_results_seen_since_last_fit = (
                    self.num_results() - self.index_last_result_fit
                )
                return new_results_seen_since_last_fit >= self.update_frequency
        else:
            return False

    def num_results(self) -> int:
        return len(self.trial_results)

    def make_input_target(self):
        configs = [
            self.trial_configs[trial_id] for trial_id in self.trial_results.keys()
        ]
        X = self.configs_to_df(configs)
        # takes the last value of each fidelity for each trial
        z = np.array([trial_values[-1] for trial_values in self.trial_results.values()])
        return X, z

    def fit_model(self):
        X, z = self.make_input_target()
        self.surrogate_model = QuantileRegressionSurrogateModel(
            config_space=self.config_space,
            max_fit_samples=self.max_fit_samples,
            random_state=self.random_state,
            mode="min",
            min_samples_to_conformalize=32,
            valid_fraction=0.1,
            **self.surrogate_kwargs,
        )
        self.surrogate_model.fit(df_features=X, y=z)

    def on_trial_complete(
        self,
        trial_id: int,
        config: Dict[str, Any],
        metric: float,
<<<<<<< HEAD
    ):

=======
        resource_level: int = None,
    ):

        self.trial_results[trial_id].append(metric)

    def on_trial_result(
        self,
        trial_id: int,
        config: Dict[str, Any],
        metric: float,
        resource_level: int = None,
    ):
>>>>>>> 1117b5fa
        self.trial_results[trial_id].append(metric)

    def sample_random(self) -> Dict:
        return {
            k: v.sample(random_state=self.random_state) if isinstance(v, Domain) else v
            for k, v in self.config_space.items()
        }

    def configs_to_df(self, configs: List[Dict]) -> pd.DataFrame:
        return pd.DataFrame(configs)<|MERGE_RESOLUTION|>--- conflicted
+++ resolved
@@ -124,10 +124,6 @@
         trial_id: int,
         config: Dict[str, Any],
         metric: float,
-<<<<<<< HEAD
-    ):
-
-=======
         resource_level: int = None,
     ):
 
@@ -140,7 +136,6 @@
         metric: float,
         resource_level: int = None,
     ):
->>>>>>> 1117b5fa
         self.trial_results[trial_id].append(metric)
 
     def sample_random(self) -> Dict:
