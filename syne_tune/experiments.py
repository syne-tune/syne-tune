# Copyright 2021 Amazon.com, Inc. or its affiliates. All Rights Reserved.
#
# Licensed under the Apache License, Version 2.0 (the "License").
# You may not use this file except in compliance with the License.
# A copy of the License is located at
#
#     http://www.apache.org/licenses/LICENSE-2.0
#
# or in the "license" file accompanying this file. This file is distributed
# on an "AS IS" BASIS, WITHOUT WARRANTIES OR CONDITIONS OF ANY KIND, either
# express or implied. See the License for the specific language governing
# permissions and limitations under the License.
import json
import logging
from datetime import datetime
from json.decoder import JSONDecodeError
from pathlib import Path
from typing import List, Dict, Callable, Optional

import boto3
import pandas as pd

from dataclasses import dataclass

from botocore.exceptions import ClientError

from syne_tune.constants import ST_TUNER_TIME, ST_TUNER_CREATION_TIMESTAMP
from syne_tune import Tuner
from syne_tune.util import experiment_path, s3_experiment_path


@dataclass
class ExperimentResult:
    name: str
    results: pd.DataFrame
    metadata: Dict
    tuner: Tuner

    def __str__(self):
        res = f"Experiment {self.name}"
        if self.results is not None:
            res += f" contains {len(self.results)} evaluations from {len(self.results.trial_id.unique())} trials"
        return res

    def creation_date(self):
        return datetime.fromtimestamp(self.metadata[ST_TUNER_CREATION_TIMESTAMP])

    def plot(self, **plt_kwargs):
        import matplotlib.pyplot as plt

        metric = self.metric_names()[0]
        df = self.results
        df = df.sort_values(ST_TUNER_TIME)
        x = df.loc[:, ST_TUNER_TIME]
        y = df.loc[:, metric].cummax() if self.metric_mode() == "max" else df.loc[:, metric].cummin()
        plt.plot(x, y, **plt_kwargs)
        plt.xlabel("wallclock time")
        plt.ylabel(metric)
        plt.title(self.entrypoint_name() + " " + self.name)
        plt.legend()
        plt.show()

    def metric_mode(self) -> str:
        return self.metadata['metric_mode']

    def metric_names(self) -> List[str]:
        return self.metadata['metric_names']

    def entrypoint_name(self) -> str:
        return self.metadata['entrypoint']

    def best_config(self) -> Dict:
        """
        Return the best config found for the first metric defined in the scheduler.
        :param self:
        :return:
        """
        metric_names = self.metric_names()
        metric_mode = self.metric_mode()

        if len(metric_names) > 1:
            logging.warning("Several metrics exists so the best is not defined, this will return the best other the"
                            f"first metric {metric_names}.")
        metric_name = metric_names[0]

        # locate best result
        if metric_mode == 'min':
            best_index = self.results.loc[:, metric_name].argmin()
        else:
            best_index = self.results.loc[:, metric_name].argmax()
        res = dict(self.results.loc[best_index])

        # dont include internal fields
        return {k: v for k, v in res.items() if not k.startswith("st_")}

def download_single_experiment(
        tuner_name: str,
        s3_bucket: Optional[str] = None,
        experiment_name: Optional[str] = None,
):
    """
    Downloads results from s3 of a tuning experiment previously run with remote launcher.
    :param tuner_name: named of the tuner to be retrieved.
    :param s3_bucket: If not given, the default bucket for the SageMaker session is used
    :param experiment_name: If given, this is used as first directory.
    :return:
    """
    s3_path = s3_experiment_path(s3_bucket=s3_bucket, tuner_name=tuner_name, experiment_name=experiment_name)
    tgt_dir = experiment_path(tuner_name=tuner_name)
    tgt_dir.mkdir(exist_ok=True, parents=True)
    s3 = boto3.client('s3')
    s3_bucket = s3_path.replace("s3://", "").split("/")[0]
    s3_key = "/".join(s3_path.replace("s3://", "").split("/")[1:])
    for file in ["metadata.json", "results.csv.zip", "tuner.dill"]:
        try:
            logging.info(f"downloading {file} on {s3_path}")
            s3.download_file(s3_bucket, f"{s3_key}/{file}", str(tgt_dir / file))
        except ClientError as e:
            logging.info(f"could not find {file} on {s3_path}")


def load_experiment(
        tuner_name: str,
        download_if_not_found: bool = True,
        load_tuner: bool = False,
) -> ExperimentResult:
    """
    :param tuner_name: name of a tuning experiment previously run
    :param download_if_not_found: whether to fetch the experiment from s3 if not found locally
    :return:
    """
    path = experiment_path(tuner_name)

    metadata_path = path / "metadata.json"
    try:
        with open(metadata_path, "r") as f:
            metadata = json.load(f)
    except FileNotFoundError:
        logging.info(f"experiment {tuner_name} not found locally, trying to get it from s3.")
        if download_if_not_found:
            download_single_experiment(tuner_name=tuner_name)
        metadata = None
    try:
        if (path / "results.csv.zip").exists():
            results = pd.read_csv(path / "results.csv.zip")
        else:
            results = pd.read_csv(path / "results.csv")
    except Exception:
        results = None
    if load_tuner:
        try:
            tuner = Tuner.load(path)
        except FileNotFoundError:
            tuner = None
        except Exception:
            tuner = None
    else:
        tuner = None
    return ExperimentResult(
        name=tuner.name if tuner is not None else path.stem,
        results=results,
        tuner=tuner,
        metadata=metadata,
    )


def get_metadata(name_filter: Callable[[str], bool] = None) -> Dict[str, Dict]:
    """
    :param name_filter:
    :return: dictionary from tuner name to metadata dict
    """
    res = {}
    for path in experiment_path().rglob("*/metadata.json"):
        if name_filter is None or name_filter(str(path)):
            try:
                tuner_name = path.parent.name
                path = experiment_path(tuner_name)
                metadata_path = path / "metadata.json"
                with open(metadata_path, "r") as f:
                    metadata = json.load(f)
                res[tuner_name] = metadata
            except JSONDecodeError as e:
                print(f"could not read {path}")
                pass
    return res


def list_experiments(
        name_filter: Callable[[str], bool] = None,
        experiment_filter: Callable[[ExperimentResult], bool] = None,
        load_tuner: bool = False,
) -> List[ExperimentResult]:
    res = []
    for path in experiment_path().rglob("*/results.csv*"):
        if name_filter is None or name_filter(str(path)):
            exp = load_experiment(path.parent.name, load_tuner)
            if experiment_filter is None or experiment_filter(exp):
                if exp.results is not None and exp.metadata is not None:
                    res.append(exp)
    return sorted(res, key=lambda exp: exp.metadata.get(ST_TUNER_CREATION_TIMESTAMP, 0), reverse=True)



# TODO: Use conditional imports, in order not to fail if dependencies are not
# installed
def scheduler_name(scheduler):
    from syne_tune.optimizer.schedulers.fifo import FIFOScheduler

    if isinstance(scheduler, FIFOScheduler):
        scheduler_name = f"ST-{scheduler.__class__.__name__}"
        searcher = scheduler.searcher.__class__.__name__
        return "-".join([scheduler_name, searcher])
    else:
        from syne_tune.optimizer.schedulers.ray_scheduler import RayTuneScheduler

        if isinstance(scheduler, RayTuneScheduler):
            scheduler_name = f"Ray-{scheduler.scheduler.__class__.__name__}"
            searcher = scheduler.searcher.__class__.__name__
            return "-".join([scheduler_name, searcher])
        else:
            return scheduler.__class__.__name__


def load_experiments_df(
        name_filter: Callable[[str], bool] = None,
        experiment_filter: Callable[[ExperimentResult], bool] = None,
        load_tuner: bool = False,
) -> pd.DataFrame:
    """
    :param: name_filter: if specified, only experiment whose name matches the filter will be kept.
    :param experiment_filter: only experiment where the filter is True are kept, default to None and returns everything.
    :return: a dataframe that contains all evaluations reported by tuners according to the filter given.
    The columns contains trial-id, hyperparameter evaluated, metrics observed by `report`:
     metrics collected automatically by syne-tune:
     `st_worker_time` (indicating time spent in the worker when report was seen)
     `time` (indicating wallclock time measured by the tuner)
     `decision` decision taken by the scheduler when observing the result
     `status` status of the trial that was shown to the tuner
     `config_{xx}` configuration value for the hyperparameter {xx}
     `tuner_name` named passed when instantiating the Tuner
     `entry_point_name`/`entry_point_path` name and path of the entry point that was tuned
    """
    dfs = []
    for experiment in list_experiments(
            name_filter=name_filter, experiment_filter=experiment_filter, load_tuner=load_tuner
    ):
        assert experiment.results is not None
        assert experiment.metadata is not None

        df = experiment.results
        df["tuner_name"] = experiment.name
<<<<<<< HEAD
=======
        df["scheduler"] = scheduler_name(experiment.tuner.scheduler)
        df["backend"] = experiment.tuner.trial_backend.__class__.__name__
>>>>>>> bbe32539
        for k, v in experiment.metadata.items():
            if isinstance(v, List):
                if len(v) > 1:
                    for i, x in enumerate(v):
                        df[f"{k}-{i}"] = x
                else:
                    df[k] = v[0]
            else:
                df[k] = v
<<<<<<< HEAD
=======
        metrics = experiment.tuner.scheduler.metric_names()
        if len(metrics) == 1:
            df["metric"] = experiment.tuner.scheduler.metric_names()[0]
        else:
            # assume error is always the first
            df["metric"] = experiment.tuner.scheduler.metric_names()[0]

        scheduler_mode = experiment.tuner.scheduler.metric_mode()
        if isinstance(scheduler_mode, str):
            df["mode"] = scheduler_mode
        else:
            df["mode"] = scheduler_mode[0]
>>>>>>> bbe32539
        dfs.append(df)
    return pd.concat(dfs, ignore_index=True)


if __name__ == '__main__':
    for exp in list_experiments():
        if exp.results is not None:
            print(exp)
<|MERGE_RESOLUTION|>--- conflicted
+++ resolved
@@ -249,11 +249,6 @@
 
         df = experiment.results
         df["tuner_name"] = experiment.name
-<<<<<<< HEAD
-=======
-        df["scheduler"] = scheduler_name(experiment.tuner.scheduler)
-        df["backend"] = experiment.tuner.trial_backend.__class__.__name__
->>>>>>> bbe32539
         for k, v in experiment.metadata.items():
             if isinstance(v, List):
                 if len(v) > 1:
@@ -263,21 +258,6 @@
                     df[k] = v[0]
             else:
                 df[k] = v
-<<<<<<< HEAD
-=======
-        metrics = experiment.tuner.scheduler.metric_names()
-        if len(metrics) == 1:
-            df["metric"] = experiment.tuner.scheduler.metric_names()[0]
-        else:
-            # assume error is always the first
-            df["metric"] = experiment.tuner.scheduler.metric_names()[0]
-
-        scheduler_mode = experiment.tuner.scheduler.metric_mode()
-        if isinstance(scheduler_mode, str):
-            df["mode"] = scheduler_mode
-        else:
-            df["mode"] = scheduler_mode[0]
->>>>>>> bbe32539
         dfs.append(df)
     return pd.concat(dfs, ignore_index=True)
 
