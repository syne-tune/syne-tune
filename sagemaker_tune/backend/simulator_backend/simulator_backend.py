# Copyright 2021 Amazon.com, Inc. or its affiliates. All Rights Reserved.
#
# Licensed under the Apache License, Version 2.0 (the "License").
# You may not use this file except in compliance with the License.
# A copy of the License is located at
#
#     http://www.apache.org/licenses/LICENSE-2.0
#
# or in the "license" file accompanying this file. This file is distributed
# on an "AS IS" BASIS, WITHOUT WARRANTIES OR CONDITIONS OF ANY KIND, either
# express or implied. See the License for the specific language governing
# permissions and limitations under the License.
import json
import logging
import os
from datetime import timedelta
import copy
from importlib import import_module
from pathlib import Path
from typing import Dict, List, Optional, Tuple
from dataclasses import dataclass

import numpy as np
import subprocess

from sagemaker_tune.report import retrieve
from sagemaker_tune.backend.backend import BACKEND_TYPES, ENV_BACKEND
from sagemaker_tune.backend.local_backend import LocalBackend
from sagemaker_tune.backend.trial_status import TrialResult, Status, Trial
from sagemaker_tune.backend.simulator_backend.time_keeper import \
    SimulatedTimeKeeper
from sagemaker_tune.backend.simulator_backend.events import SimulatorState, \
    StartEvent, CompleteEvent, StopEvent, OnTrialResultEvent
from sagemaker_tune.constants import SMT_CHECKPOINT_DIR, SMT_WORKER_TIMESTAMP, \
    SMT_TUNER_TIME, SMT_REMOTE_UPLOAD_DIR_NAME
from sagemaker_tune.tuner import DEFAULT_SLEEP_TIME
import sagemaker_tune

logger = logging.getLogger(__name__)


DEFAULT_DELAY = 0.05

@dataclass
class SimulatorConfig:
    """
    Configures the simulator:

    delay_on_trial_result:
        Time from `report` called on worker to result registered at back-end
    delay_complete_after_final_report:
        Time from final `report` called on worker to job completion being
        registered at back-end
    delay_complete_after_stop:
        Time from stop signal received at worker to job completion being
        registered at back-end
    delay_start:
        Time from start command being sent at back-end and job starting on
        the worker (which is free)
    delay_stop:
        Time from stop signal being sent at back-end to signal received at
        worker (which is running)
    """
    delay_on_trial_result: float = DEFAULT_DELAY
    delay_complete_after_final_report: float = DEFAULT_DELAY
    delay_complete_after_stop: float = DEFAULT_DELAY
    delay_start: float = DEFAULT_DELAY
    delay_stop: float = DEFAULT_DELAY

    def __post_init__(self):
        assert self.delay_on_trial_result >= 0
        assert self.delay_complete_after_final_report >= 0
        assert self.delay_complete_after_stop >= 0
        assert self.delay_start >= 0
        assert self.delay_stop >= 0
        # Otherwise, the final result may arrive after the job completion
        assert self.delay_on_trial_result <= self.delay_complete_after_final_report


class SimulatorBackend(LocalBackend):
    def __init__(
            self,
            entry_point: str,
            elapsed_time_attr: str,
            table_class_name: Optional[str] = None,
            simulator_config: Optional[SimulatorConfig] = None,
            tuner_sleep_time: float = DEFAULT_SLEEP_TIME,
    ):
        """
        This simulator back-end drives experiments with tabulated training
        evaluation functions, which return their computation time rather than
        spend it. To this end, time (on the tuning instance) is simulated using
        a `time_keeper` and an event priority queue in `_simulator_state`.

        Time is advanced both by `Tuner.run` waiting, and by non-negligible
        computations during the tuning loop (in particular, we take care of
        `scheduler.suggest` and `scheduler.on_trial_result` there).

        When the `entry_point` script is executed, we wait for all results to
        be returned. In each result, the value for key `elapsed_time_attr`
        contains the time since start of the script. These values are used
        to place worker events on the simulated time line (represented by
        `simulator_state`).

        Each method call starts by advancing time by what was spent outside,
        since the last recent call to the back-end. Then, all events in
        `simulator_state` are processed whose time is before the current time
        in `time_keeper`. The method ends by `time_keeper.mark_exit()`.

        If `table_class_name` is not given, `entry_point` is a script to be
        executed (as in any other backend). Otherwise, it is a Python file
        containing a subclass of class:`TabulatedBenchmark`, named
        `table_class_name`. In the latter case, the table object returns
        results for a config directly, no script has to be called. This is
        faster, and our recommended way to implement tabulated training
        functions. The class needs to have `__init__` without any arguments.
        If arguments are needed, they need to be passed as part of the configs.

        :param entry_point: Python main file to be tuned, or Python file
            containing `TabulatedBenchmark` class
        :param elapsed_time_attr: See above
        :param table_class_name: If given, a tabular benchmark class from
            `entry_point` is used
        :param simulator_config: Parameters for simulator
<<<<<<< HEAD
        :param enable_checkpointing: If True, checkpointing the state of
            training evaluations is supported on the side of the backend (it
            still needs to be supported by the training evaluation code as
            well). Has no effect if `table_class_name` is given
=======
>>>>>>> fa288f48
        :param tuner_sleep_time: Effective sleep time in `Tuner.run`. This
            information is needed in `SimulatorCallback`

        """
        super().__init__(
<<<<<<< HEAD
            entry_point=entry_point, rotate_gpus=False,
            enable_checkpointing=enable_checkpointing)
        self.table_class_name = table_class_name
        if table_class_name is not None:
            self._module_table_class = self._module_from_script_name(
                entry_point)
        else:
            self._module_table_class = None
        self._tabulated_benchmark = None
=======
            entry_point=entry_point, rotate_gpus=False)
>>>>>>> fa288f48
        self.elapsed_time_attr = elapsed_time_attr
        if simulator_config is None:
            self.simulator_config = SimulatorConfig()
        else:
            self.simulator_config = simulator_config
        self.tuner_sleep_time = tuner_sleep_time
        # Start with empty event queue
        self._simulator_state = SimulatorState()
        self._time_keeper = SimulatedTimeKeeper()
        self._next_results_to_fetch = dict()
        self._module_prefix = None  # See `_create_tabulated_benchmark`
        logger.setLevel(logging.INFO)  # Suppress DEBUG for this class

    @staticmethod
    def _module_from_script_name(entry_point: str):
        smt_prefix = Path(sagemaker_tune.__path__[0]).parent
        parts = list(Path(entry_point).parts)
        if entry_point.startswith(str(smt_prefix)):
            prefix_parts = list(smt_prefix.parts)
            parts = parts[len(prefix_parts):]
        else:
            logger.warning(
                f"entry_point = {entry_point} does not start with "
                f"smt_prefix = {smt_prefix}. Don't strip prefix off.")
        fname = parts[-1]
        assert fname[-3:] == '.py'
        parts[-1] = fname[:-3]
        module = '.'.join(parts)
        return module

    def _create_tabulated_benchmark(self):
        """
        If `_tabulated_benchmark` has been created already, this method does
        nothing.

        If `entry_point` is a class name, the corresponding table object is
        created here. By default, `entry_point` has a complete module prefix.
        If `self._module_prefix` is given, this is used instead (this is
        required for :class:`RemoteLauncher`).

        Example: `entry_point` could be
        'examples.training_scripts.nasbench201.nasbench201.NASBench201Benchmark'.
        If `self._module_prefix` is 'tuner', we would use
        'tuner.nasbench201.NASBench201Benchmark'.

        :param module_prefix: See above
        """
        if self.table_class_name is not None and \
                self._tabulated_benchmark is None:
            mod_name = self._module_table_class
            if self._module_prefix is not None:
                _, postfix = mod_name.rsplit('.', 1)
                mod_name = self._module_prefix + '.' + postfix
            mod = import_module(mod_name)
            cls = getattr(mod, self.table_class_name)
            self._tabulated_benchmark = cls()

    @property
    def time_keeper(self) -> SimulatedTimeKeeper:
        return self._time_keeper

    @staticmethod
    def _debug_message(
            event_name: str, time: float, trial_id: int, pushed: bool = False,
            **kwargs):
        msg_part = "push " if pushed else ""
        msg = f"[{msg_part}{event_name}:"
        parts = [f"time = {time:.2f}", f"trial_id = {trial_id}"] + [
            f"{k} = {v}" for k, v in kwargs.items()]
        msg += ', '.join(parts) + ']'
        logger.debug(msg)

    def start_trial(self, config: Dict,
                    checkpoint_trial_id: Optional[int] = None) -> Trial:
        # Overwritten to record the correct `creation_time`
        trial_id = self.new_trial_id()
        if checkpoint_trial_id is not None:
            self.copy_checkpoint(src_trial_id=checkpoint_trial_id, tgt_trial_id=trial_id)
        self.trial_ids.append(trial_id)
        self._schedule(trial_id=trial_id, config=config)
        now = self._time_keeper.time_stamp()
        trial = Trial(
            trial_id=trial_id,
            config=config,
            creation_time=now,
        )
        self._trial_dict[trial_id] = trial

        return trial

    def _process_events_until_now(self):
        """
        We process all events in the queue with times before
        `time_keeper.time()`.
        """
        time_now = self._time_keeper.time()
        next_event = self._simulator_state.next_until(time_now)
        while next_event is not None:
            time_event, event = next_event
            trial_id = event.trial_id
            if isinstance(event, StartEvent):
                self._debug_message('StartEvent', time=time_event, trial_id=trial_id)
                # Run training script and push event for each result
                self._process_start_event(
                    trial_id=trial_id, time_event=time_event)
            elif isinstance(event, CompleteEvent):
                trial_result = self._trial_dict[trial_id]
                status = event.status
                self._debug_message('CompleteEvent', time=time_event,
                                    trial_id=trial_id, status=status)
                training_end_time = self._time_keeper.start_time_stamp + \
                                    timedelta(seconds=time_event)
                if isinstance(trial_result, TrialResult):
                    trial_result.status = status
                    trial_result.training_end_time = training_end_time
                else:
                    # No results reported for the trial. This can happen if
                    # the trial failed
                    self._trial_dict[trial_id] = trial_result.add_results(
                        metrics=[], status=status,
                        training_end_time=training_end_time)
            elif isinstance(event, StopEvent):
                self._debug_message('StopEvent', time=time_event,
                                    trial_id=trial_id)
                # Remove all remaining events for `trial_id`. This includes
                # the `CompleteEvent` pushed with `StartEvent`, so there can
                # be no confusion with the 2nd `CompleteEvent` pushed by
                # `_stop_trial`.
                self._simulator_state.remove_events(trial_id)
            elif isinstance(event, OnTrialResultEvent):
                result = copy.copy(event.result)
                epoch = result.get('epoch')  # DEBUG
                self._debug_message('OnTrialResultEvent', time=time_event,
                                    trial_id=trial_id, epoch=epoch)
                # Append timestamps to `result`. This is done here, but not in
                # the other back-ends, for which timestamps are only added when
                # results are written out.
                result[SMT_TUNER_TIME] = time_event
                if trial_id in self._next_results_to_fetch:
                    self._next_results_to_fetch[trial_id].append(result)
                else:
                    self._next_results_to_fetch[trial_id] = [result]
                trial_result = self._trial_dict[trial_id]
                if isinstance(trial_result, TrialResult):
                    trial_result.metrics.append(result)
                else:
                    self._trial_dict[trial_id] = trial_result.add_results(
                        metrics=[result], status=Status.in_progress,
                        training_end_time=None)
                # Counts the total number of results obtained for a trial_id,
                # even if resumed multiple times
                self._last_metric_seen_index[trial_id] += 1
            else:
                raise TypeError(f"Event at time {time_event} of unknown type: {event}")
            next_event = self._simulator_state.next_until(time_now)

    def _process_start_event(
            self, trial_id: int, time_event: float,
            config: Optional[dict] = None):
        # Run training script and record results
        status, results = self._run_job_and_collect_results(
            trial_id, config=config)
        time_final_result = time_event
        deb_it = 0  # DEBUG
        for i, result in enumerate(results):
            elapsed_time = result.get(self.elapsed_time_attr)
            assert elapsed_time is not None, \
                f"Result for trial_id = {trial_id} does not contain " + \
                f"{self.elapsed_time_attr} entry. Your code needs " + \
                "to report elapsed time, and the attribute name " + \
                "must be set as elapsed_time_attr here."
            _time_result = time_event + float(elapsed_time)
            time_result = _time_result + \
                          self.simulator_config.delay_on_trial_result
            self._simulator_state.push(
                OnTrialResultEvent(trial_id=trial_id, result=result),
                event_time=time_result)
            time_final_result = max(time_final_result, _time_result)
            # DEBUG:
            if deb_it < 10:
               self._debug_message(
                   'OnTrialResultEvent', time=time_result,
                   trial_id=trial_id, pushed=True)
               deb_it += 1
        time_complete = \
            time_final_result + \
            self.simulator_config.delay_complete_after_final_report
        self._simulator_state.push(
            CompleteEvent(trial_id=trial_id, status=status),
            event_time=time_complete)
        self._debug_message('CompleteEvent', time=time_complete,
                            trial_id=trial_id, pushed=True)

    def _advance_by_outside_time(self):
        self._time_keeper.advance(
            self._time_keeper.real_time_since_last_recent_exit())

    def fetch_status_results(self, trial_ids: List[int]) -> \
            Tuple[Dict[int, Tuple[Trial, str]], List[Tuple[int, Dict]]]:
        self._advance_by_outside_time()
        # Process all events in the past
        self._process_events_until_now()
        # Results are collected in `_next_results_to_fetch`
        results = []
        for trial_id in trial_ids:
            result_list = self._next_results_to_fetch.get(trial_id)
            if result_list is not None:
                for result in result_list:
                    results.append((trial_id, result))
                del self._next_results_to_fetch[trial_id]
        if self._next_results_to_fetch:
            warn_msg = ['fetch_results: The following trials reported '
                        'results, but are not covered by trial_ids. These '
                        'results will be ignored:']
            for trial_id, result_list in self._next_results_to_fetch.items():
                status = self._trial_dict[trial_id].status
                warn_msg.append(
                    f"  trial_id {trial_id}: status = {status}, num_results "
                    f"= {len(result_list)}")
            logger.warning('\n'.join(warn_msg))
            self._next_results_to_fetch = dict()
        if self.table_class_name is None:
            results = sorted(
                results, key=lambda result: result[1][SMT_WORKER_TIMESTAMP])

        trial_status_dict = dict()
        for trial_id in trial_ids:
            trial_result = self._trial_dict[trial_id]
            status = trial_result.status if isinstance(
                trial_result, TrialResult) else Status.in_progress
            trial = Trial(
                trial_id=trial_result.trial_id,
                config=trial_result.config,
                creation_time=trial_result.creation_time,
            )
            trial_status_dict[trial_id] = (trial, status)

        self._time_keeper.mark_exit()
        return trial_status_dict, results

    def _schedule(self, trial_id: int, config: Dict):
        """
        This is called by `start_trial` or `resume_trial`. We register a start
        event here. `config` can be ignored, it will be in
        `trial(trial_id).config` once the start event is executed.

        Note: This call is "non-blocking": The start event is registered
        here (in the future), but is not yet processed.
        """
        self._advance_by_outside_time()
        os.environ[ENV_BACKEND] = BACKEND_TYPES['local']
        # Process all events in the past
        self._process_events_until_now()
        _time_start = self._time_keeper.time()
        time_start = _time_start + self.simulator_config.delay_start
        self._simulator_state.push(
            StartEvent(trial_id=trial_id), event_time=time_start)
        self._debug_message('StartEvent', time=time_start, trial_id=trial_id,
                            pushed=True)
        logger.info(f"Simulated time since start: {_time_start:.2f} secs")
        self._time_keeper.mark_exit()

    def _all_trial_results(self, trial_ids: List[int]) -> List[TrialResult]:
        """
        Note: Since this is not used anymore in `fetch_results`, it can
        simply just return all registered trials which already have some
        results.
        This will not return trials which have just been started, but did not
        report any results yet.
        """
        results = []
        for trial_id in trial_ids:
            trial_result = self._trial_dict[trial_id]
            # Filter out entries which have not obtained any results
            if isinstance(trial_result, TrialResult):
                results.append(trial_result)
        return results

    def _pause_trial(self, trial_id: int):
        self._stop_or_pause_trial(trial_id, status=Status.paused)

    def _resume_trial(self, trial_id: int):
        pass

    def _stop_trial(self, trial_id: int):
        self._stop_or_pause_trial(trial_id, status=Status.stopped)

    def _stop_or_pause_trial(self, trial_id: int, status: str):
        """
        This is called by `stop_trial` or `pause_trial`.

        Note: This call is "blocking": Stop and complete events
        are not just registered here, but also processed.
        """
        self._advance_by_outside_time()
        time_stop = self._time_keeper.time() + self.simulator_config.delay_stop
        self._simulator_state.push(
            StopEvent(trial_id=trial_id), event_time=time_stop)
        self._debug_message('StopEvent', time=time_stop, trial_id=trial_id,
                            pushed=True)
        # Note: We need to call `_process_events_until_now` twice. If we first
        # pushed the final `CompleteEvent`, it would be removed by the
        # `StopEvent`.
        self._time_keeper.advance_to(time_stop + 1e-3)
        # Process events up to and including `StopEvent`
        self._process_events_until_now()
        time_complete = self._time_keeper.time() + \
                        self.simulator_config.delay_complete_after_stop
        self._simulator_state.push(
            CompleteEvent(trial_id=trial_id, status=status),
            event_time=time_complete)
        self._debug_message('CompleteEvent', time=time_complete, trial_id=trial_id,
                            pushed=True)
        # Process final `CompleteEvent`
        self._time_keeper.advance_to(time_complete + 1e-3)
        self._process_events_until_now()
        self._time_keeper.mark_exit()

    def _run_job_and_collect_results(
            self, trial_id: int,
            config: Optional[dict] = None) -> (str, List[dict]):
        """
        Runs training evaluation script for trial `trial_id`, using the config
        `trial(trial_id).config`. This is a blocking call, we wait for the
        script to finish, then parse all its results and return them.

        Note: Currently, this is just using code from :class:`LocalBackend`,
        which is probably overkill.

        :param trial_id:
        :return: (final status, list of all results reported)
        """
        assert trial_id in self._trial_dict, \
            f"Trial with trial_id = {trial_id} not registered with back-end"
        if config is None:
            config = self._trial_dict[trial_id].config
<<<<<<< HEAD
        if self.table_class_name is not None:
            # Fetch all results for this trial from the table
            self._create_tabulated_benchmark()
            all_results = self._tabulated_benchmark(config)
=======
        trial_path = self.trial_path(trial_id)
        os.makedirs(trial_path, exist_ok=True)
        config_copy = config.copy()
        config_copy[SMT_CHECKPOINT_DIR] = str(trial_path / "checkpoints")
        config_str = " ".join([f"--{key} {value}" for key, value in config_copy.items()])

        def np_encoder(obj):
            if isinstance(obj, np.generic):
                return obj.item()

        with open(trial_path / "config.json", "w") as f:
            # the encoder fixes json error "TypeError: Object of type 'int64' is not JSON serializable"
            json.dump(config, f, default=np_encoder)
        cmd = f"python {self.entry_point} {config_str}"
        env = dict(os.environ)
        logging.info(f"running script with command: {cmd}")
        with open(trial_path / "std.out", 'a') as stdout:
            with open(trial_path / "std.err", 'a') as stderr:
                return_status = subprocess.run(
                    cmd.split(" "),
                    stdout=stdout,
                    stderr=stderr,
                    env=env)
        if return_status.returncode == 0:
>>>>>>> fa288f48
            status = Status.completed
            num_already_before = self._last_metric_seen_index[trial_id]
            if num_already_before > 0:
                assert num_already_before <= len(all_results), \
                    f"Found {len(all_results)} total results, but have already " +\
                    f"processed {num_already_before} before!"
                results = all_results[num_already_before:]
                # Correct `elapsed_time_attr` values
                elapsed_time_offset = all_results[num_already_before - 1][
                    self.elapsed_time_attr]
                for result in results:
                    result[self.elapsed_time_attr] -= elapsed_time_offset
            else:
                results = all_results
        else:
            # Run training script and fetch all results
            trial_path = self.trial_path(trial_id)
            os.makedirs(trial_path, exist_ok=True)
            if self.enable_checkpointing:
                config_copy = config.copy()
                config_copy[SMT_CHECKPOINT_DIR] = str(trial_path / "checkpoints")
            else:
                config_copy = config
            config_str = " ".join([f"--{key} {value}" for key, value in config_copy.items()])

            def np_encoder(obj):
                if isinstance(obj, np.generic):
                    return obj.item()

            with open(trial_path / "config.json", "w") as f:
                # the encoder fixes json error "TypeError: Object of type 'int64' is not JSON serializable"
                json.dump(config, f, default=np_encoder)
            cmd = f"python {self.entry_point} {config_str}"
            env = dict(os.environ)
            logging.info(f"running script with command: {cmd}")
            with open(trial_path / "std.out", 'a') as stdout:
                with open(trial_path / "std.err", 'a') as stderr:
                    return_status = subprocess.run(
                        cmd.split(" "),
                        stdout=stdout,
                        stderr=stderr,
                        env=env)
            if return_status.returncode == 0:
                status = Status.completed
            else:
                status = Status.failed
            # Read all reported results
            # Results are also read if the process failed
            # Note that `retrieve` returns all results, even those already
            # received before (in case the trial is resumed at least once).
            all_results = retrieve(log_lines=self.stdout(trial_id=trial_id))
            num_already_before = self._last_metric_seen_index[trial_id]
            assert num_already_before <= len(all_results), \
                f"Found {len(all_results)} total results, but have already " +\
                f"processed {num_already_before} before!"
            results = all_results[num_already_before:]

        return status, results


class SimulatorBackendForRemoteLauncher(SimulatorBackend):
    """
    Subclass of :class:`SimulatorBackend` to be used with the remote launcher.
    We need to set `_module_prefix` to where the remote launcher copies
    sources.

    """
    def __init__(
            self,
            entry_point: str,
            elapsed_time_attr: str,
            table_class_name: Optional[str] = None,
            simulator_config: Optional[SimulatorConfig] = None,
            enable_checkpointing: bool = True,
            tuner_sleep_time: float = DEFAULT_SLEEP_TIME,
    ):
        super().__init__(
            entry_point, elapsed_time_attr, table_class_name, simulator_config,
            enable_checkpointing, tuner_sleep_time)
        self._module_prefix = SMT_REMOTE_UPLOAD_DIR_NAME<|MERGE_RESOLUTION|>--- conflicted
+++ resolved
@@ -122,21 +122,12 @@
         :param table_class_name: If given, a tabular benchmark class from
             `entry_point` is used
         :param simulator_config: Parameters for simulator
-<<<<<<< HEAD
-        :param enable_checkpointing: If True, checkpointing the state of
-            training evaluations is supported on the side of the backend (it
-            still needs to be supported by the training evaluation code as
-            well). Has no effect if `table_class_name` is given
-=======
->>>>>>> fa288f48
         :param tuner_sleep_time: Effective sleep time in `Tuner.run`. This
             information is needed in `SimulatorCallback`
 
         """
         super().__init__(
-<<<<<<< HEAD
-            entry_point=entry_point, rotate_gpus=False,
-            enable_checkpointing=enable_checkpointing)
+            entry_point=entry_point, rotate_gpus=False)
         self.table_class_name = table_class_name
         if table_class_name is not None:
             self._module_table_class = self._module_from_script_name(
@@ -144,9 +135,6 @@
         else:
             self._module_table_class = None
         self._tabulated_benchmark = None
-=======
-            entry_point=entry_point, rotate_gpus=False)
->>>>>>> fa288f48
         self.elapsed_time_attr = elapsed_time_attr
         if simulator_config is None:
             self.simulator_config = SimulatorConfig()
@@ -483,37 +471,10 @@
             f"Trial with trial_id = {trial_id} not registered with back-end"
         if config is None:
             config = self._trial_dict[trial_id].config
-<<<<<<< HEAD
         if self.table_class_name is not None:
             # Fetch all results for this trial from the table
             self._create_tabulated_benchmark()
             all_results = self._tabulated_benchmark(config)
-=======
-        trial_path = self.trial_path(trial_id)
-        os.makedirs(trial_path, exist_ok=True)
-        config_copy = config.copy()
-        config_copy[SMT_CHECKPOINT_DIR] = str(trial_path / "checkpoints")
-        config_str = " ".join([f"--{key} {value}" for key, value in config_copy.items()])
-
-        def np_encoder(obj):
-            if isinstance(obj, np.generic):
-                return obj.item()
-
-        with open(trial_path / "config.json", "w") as f:
-            # the encoder fixes json error "TypeError: Object of type 'int64' is not JSON serializable"
-            json.dump(config, f, default=np_encoder)
-        cmd = f"python {self.entry_point} {config_str}"
-        env = dict(os.environ)
-        logging.info(f"running script with command: {cmd}")
-        with open(trial_path / "std.out", 'a') as stdout:
-            with open(trial_path / "std.err", 'a') as stderr:
-                return_status = subprocess.run(
-                    cmd.split(" "),
-                    stdout=stdout,
-                    stderr=stderr,
-                    env=env)
-        if return_status.returncode == 0:
->>>>>>> fa288f48
             status = Status.completed
             num_already_before = self._last_metric_seen_index[trial_id]
             if num_already_before > 0:
